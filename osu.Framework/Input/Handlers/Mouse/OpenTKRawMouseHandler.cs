﻿// Copyright (c) 2007-2018 ppy Pty Ltd <contact@ppy.sh>.
// Licensed under the MIT Licence - https://raw.githubusercontent.com/ppy/osu-framework/master/LICENCE

<<<<<<< HEAD
=======
using System;
using System.Collections.Generic;
using System.Drawing;
>>>>>>> eba12eb4
using osu.Framework.Configuration;
using osu.Framework.Platform;
using osu.Framework.Statistics;
using osu.Framework.Threading;
using OpenTK;
<<<<<<< HEAD
using Point = OpenTK.Point;
=======
using OpenTK.Platform.Windows;
>>>>>>> eba12eb4

namespace osu.Framework.Input.Handlers.Mouse
{
    internal class OpenTKRawMouseHandler : InputHandler, IHasCursorSensitivity
    {
        private ScheduledDelegate scheduled;

        private bool mouseInWindow;

        private readonly BindableDouble sensitivity = new BindableDouble(1) { MinValue = 0.1, MaxValue = 10 };

        public BindableDouble Sensitivity => sensitivity;

        private readonly Bindable<ConfineMouseMode> confineMode = new Bindable<ConfineMouseMode>();
        private readonly Bindable<WindowMode> windowMode = new Bindable<WindowMode>();
        private readonly BindableBool mapAbsoluteInputToWindow = new BindableBool();

        private int mostSeenStates;
        private readonly List<OpenTKMouseState> lastStates = new List<OpenTKMouseState>();

        private GameHost host;

        public override bool Initialize(GameHost host)
        {
            host.Window.MouseEnter += window_MouseEnter;
            host.Window.MouseLeave += window_MouseLeave;

            this.host = host;

            mouseInWindow = host.Window.CursorInWindow;

            // Get the bindables we need to determine whether to confine the mouse to window or not
            DesktopGameWindow desktopWindow = host.Window as DesktopGameWindow;
            if (desktopWindow != null)
            {
                confineMode.BindTo(desktopWindow.ConfineMouseMode);
                windowMode.BindTo(desktopWindow.WindowMode);
                mapAbsoluteInputToWindow.BindTo(desktopWindow.MapAbsoluteInputToWindow);
            }

            Enabled.ValueChanged += enabled =>
            {
                if (enabled)
                {
                    host.InputThread.Scheduler.Add(scheduled = new ScheduledDelegate(delegate
                    {
                        if (!host.Window.Visible || host.Window.WindowState == WindowState.Minimized)
                            return;

                        if (mouseInWindow && host.Window.Focused)
                        {
                            var newStates = new List<OpenTK.Input.MouseState>();

                            for (int i = 0; i <= mostSeenStates + 1; i++)
                            {
                                var s = OpenTK.Input.Mouse.GetState(i);
                                if (s.IsConnected || i < mostSeenStates)
                                {
                                    newStates.Add(s);
                                    mostSeenStates = i;
                                }
                            }

                            while (lastStates.Count < newStates.Count)
                                lastStates.Add(null);

                            for (int i = 0; i < newStates.Count; i++)
                            {
                                if (newStates[i].IsConnected != true)
                                {
                                    lastStates[i] = null;
                                    continue;
                                }

                                var state = newStates[i];
                                var lastState = lastStates[i];

                                if (lastState != null && state.Equals(lastState.RawState))
                                    continue;

                                var newState = new OpenTKPollMouseState(state, host.IsActive, getUpdatedPosition(state, lastState))
                                {
                                    LastState = lastState
                                };

                                lastStates[i] = newState;

                                if (lastState != null)
                                {
                                    PendingStates.Enqueue(new InputState { Mouse = newState });
                                    FrameStatistics.Increment(StatisticsCounterType.MouseEvents);
                                }
                            }
                        }
                        else
                        {
                            var state = OpenTK.Input.Mouse.GetCursorState();
                            var screenPoint = host.Window.PointToClient(new Point(state.X, state.Y));
                            PendingStates.Enqueue(new InputState { Mouse = new UnfocusedMouseState(new OpenTK.Input.MouseState(), host.IsActive, new Vector2(screenPoint.X, screenPoint.Y)) });
                            FrameStatistics.Increment(StatisticsCounterType.MouseEvents);

                            lastStates.Clear();
                        }
                    }, 0, 0));
                }
                else
                {
                    scheduled?.Cancel();
                    lastStates.Clear();
                }
            };

            Enabled.TriggerChange();
            return true;
        }

        private Vector2 getUpdatedPosition(OpenTK.Input.MouseState state, OpenTKMouseState lastState)
        {
            Vector2 currentPosition;

            if ((state.RawFlags & RawMouseFlags.MOUSE_MOVE_ABSOLUTE) > 0)
            {
                const int raw_input_resolution = 65536;

                if (mapAbsoluteInputToWindow)
                {
                    // map directly to local window
                    currentPosition.X = ((float)((state.X - raw_input_resolution / 2f) * sensitivity.Value) + raw_input_resolution / 2f) / raw_input_resolution * host.Window.Width;
                    currentPosition.Y = ((float)((state.Y - raw_input_resolution / 2f) * sensitivity.Value) + raw_input_resolution / 2f) / raw_input_resolution
                                        * host.Window.Height;
                }
                else
                {
                    Rectangle screenRect = (state.RawFlags & RawMouseFlags.MOUSE_VIRTUAL_DESKTOP) > 0
                        ? Platform.Windows.Native.Input.GetVirtualScreenRect()
                        : new Rectangle(0, 0, DisplayDevice.Default.Width, DisplayDevice.Default.Height);

                    // map to full screen space
                    currentPosition.X = (float)state.X / raw_input_resolution * screenRect.Width + screenRect.X;
                    currentPosition.Y = (float)state.Y / raw_input_resolution * screenRect.Height + screenRect.Y;

                    // find local window coordinates
                    var clientPos = host.Window.PointToClient(new Point((int)Math.Round(currentPosition.X), (int)Math.Round(currentPosition.Y)));

                    // apply sensitivity from window's centre
                    currentPosition.X = (float)((clientPos.X - host.Window.Width / 2f) * sensitivity.Value + host.Window.Width / 2f);
                    currentPosition.Y = (float)((clientPos.Y - host.Window.Height / 2f) * sensitivity.Value + host.Window.Height / 2f);
                }
            }
            else
            {
                if (lastState == null)
                {
                    // when we return from being outside of the window, we want to set the new position of our game cursor
                    // to where the OS cursor is, just once.
                    var cursorState = OpenTK.Input.Mouse.GetCursorState();
                    var screenPoint = host.Window.PointToClient(new Point(cursorState.X, cursorState.Y));
                    currentPosition = new Vector2(screenPoint.X, screenPoint.Y);
                }
                else
                {
                    currentPosition = lastState.Position + new Vector2(state.X - lastState.RawState.X, state.Y - lastState.RawState.Y) * (float)sensitivity.Value;

                    // When confining, clamp to the window size.
                    if (confineMode.Value == ConfineMouseMode.Always || confineMode.Value == ConfineMouseMode.Fullscreen && windowMode.Value == WindowMode.Fullscreen)
                        currentPosition = Vector2.Clamp(currentPosition, Vector2.Zero, new Vector2(host.Window.Width, host.Window.Height));

                    // update the windows cursor to match our raw cursor position.
                    // this is important when sensitivity is decreased below 1.0, where we need to ensure the cursor stays within the window.
                    var screenPoint = host.Window.PointToScreen(new Point((int)currentPosition.X, (int)currentPosition.Y));
                    OpenTK.Input.Mouse.SetPosition(screenPoint.X, screenPoint.Y);
                }
            }

            return currentPosition;
        }

        private void window_MouseLeave(object sender, EventArgs e) => mouseInWindow = false;
        private void window_MouseEnter(object sender, EventArgs e) => mouseInWindow = true;

        /// <summary>
        /// This input handler is always active, handling the cursor position if no other input handler does.
        /// </summary>
        public override bool IsActive => true;

        /// <summary>
        /// Lowest priority. We want the normal mouse handler to only kick in if all other handlers don't do anything.
        /// </summary>
        public override int Priority => 0;

        private class UnfocusedMouseState : OpenTKMouseState
        {
            public UnfocusedMouseState(OpenTK.Input.MouseState tkState, bool active, Vector2? mappedPosition)
                : base(tkState, active, mappedPosition)
            {
            }
        }
    }
}
<|MERGE_RESOLUTION|>--- conflicted
+++ resolved
@@ -1,218 +1,212 @@
-﻿// Copyright (c) 2007-2018 ppy Pty Ltd <contact@ppy.sh>.
-// Licensed under the MIT Licence - https://raw.githubusercontent.com/ppy/osu-framework/master/LICENCE
-
-<<<<<<< HEAD
-=======
-using System;
-using System.Collections.Generic;
-using System.Drawing;
->>>>>>> eba12eb4
-using osu.Framework.Configuration;
-using osu.Framework.Platform;
-using osu.Framework.Statistics;
-using osu.Framework.Threading;
-using OpenTK;
-<<<<<<< HEAD
-using Point = OpenTK.Point;
-=======
-using OpenTK.Platform.Windows;
->>>>>>> eba12eb4
-
-namespace osu.Framework.Input.Handlers.Mouse
-{
-    internal class OpenTKRawMouseHandler : InputHandler, IHasCursorSensitivity
-    {
-        private ScheduledDelegate scheduled;
-
-        private bool mouseInWindow;
-
-        private readonly BindableDouble sensitivity = new BindableDouble(1) { MinValue = 0.1, MaxValue = 10 };
-
-        public BindableDouble Sensitivity => sensitivity;
-
-        private readonly Bindable<ConfineMouseMode> confineMode = new Bindable<ConfineMouseMode>();
-        private readonly Bindable<WindowMode> windowMode = new Bindable<WindowMode>();
-        private readonly BindableBool mapAbsoluteInputToWindow = new BindableBool();
-
-        private int mostSeenStates;
-        private readonly List<OpenTKMouseState> lastStates = new List<OpenTKMouseState>();
-
-        private GameHost host;
-
-        public override bool Initialize(GameHost host)
-        {
-            host.Window.MouseEnter += window_MouseEnter;
-            host.Window.MouseLeave += window_MouseLeave;
-
-            this.host = host;
-
-            mouseInWindow = host.Window.CursorInWindow;
-
-            // Get the bindables we need to determine whether to confine the mouse to window or not
-            DesktopGameWindow desktopWindow = host.Window as DesktopGameWindow;
-            if (desktopWindow != null)
-            {
-                confineMode.BindTo(desktopWindow.ConfineMouseMode);
-                windowMode.BindTo(desktopWindow.WindowMode);
-                mapAbsoluteInputToWindow.BindTo(desktopWindow.MapAbsoluteInputToWindow);
-            }
-
-            Enabled.ValueChanged += enabled =>
-            {
-                if (enabled)
-                {
-                    host.InputThread.Scheduler.Add(scheduled = new ScheduledDelegate(delegate
-                    {
-                        if (!host.Window.Visible || host.Window.WindowState == WindowState.Minimized)
-                            return;
-
-                        if (mouseInWindow && host.Window.Focused)
-                        {
-                            var newStates = new List<OpenTK.Input.MouseState>();
-
-                            for (int i = 0; i <= mostSeenStates + 1; i++)
-                            {
-                                var s = OpenTK.Input.Mouse.GetState(i);
-                                if (s.IsConnected || i < mostSeenStates)
-                                {
-                                    newStates.Add(s);
-                                    mostSeenStates = i;
-                                }
-                            }
-
-                            while (lastStates.Count < newStates.Count)
-                                lastStates.Add(null);
-
-                            for (int i = 0; i < newStates.Count; i++)
-                            {
-                                if (newStates[i].IsConnected != true)
-                                {
-                                    lastStates[i] = null;
-                                    continue;
-                                }
-
-                                var state = newStates[i];
-                                var lastState = lastStates[i];
-
-                                if (lastState != null && state.Equals(lastState.RawState))
-                                    continue;
-
-                                var newState = new OpenTKPollMouseState(state, host.IsActive, getUpdatedPosition(state, lastState))
-                                {
-                                    LastState = lastState
-                                };
-
-                                lastStates[i] = newState;
-
-                                if (lastState != null)
-                                {
-                                    PendingStates.Enqueue(new InputState { Mouse = newState });
-                                    FrameStatistics.Increment(StatisticsCounterType.MouseEvents);
-                                }
-                            }
-                        }
-                        else
-                        {
-                            var state = OpenTK.Input.Mouse.GetCursorState();
-                            var screenPoint = host.Window.PointToClient(new Point(state.X, state.Y));
-                            PendingStates.Enqueue(new InputState { Mouse = new UnfocusedMouseState(new OpenTK.Input.MouseState(), host.IsActive, new Vector2(screenPoint.X, screenPoint.Y)) });
-                            FrameStatistics.Increment(StatisticsCounterType.MouseEvents);
-
-                            lastStates.Clear();
-                        }
-                    }, 0, 0));
-                }
-                else
-                {
-                    scheduled?.Cancel();
-                    lastStates.Clear();
-                }
-            };
-
-            Enabled.TriggerChange();
-            return true;
-        }
-
-        private Vector2 getUpdatedPosition(OpenTK.Input.MouseState state, OpenTKMouseState lastState)
-        {
-            Vector2 currentPosition;
-
-            if ((state.RawFlags & RawMouseFlags.MOUSE_MOVE_ABSOLUTE) > 0)
-            {
-                const int raw_input_resolution = 65536;
-
-                if (mapAbsoluteInputToWindow)
-                {
-                    // map directly to local window
-                    currentPosition.X = ((float)((state.X - raw_input_resolution / 2f) * sensitivity.Value) + raw_input_resolution / 2f) / raw_input_resolution * host.Window.Width;
-                    currentPosition.Y = ((float)((state.Y - raw_input_resolution / 2f) * sensitivity.Value) + raw_input_resolution / 2f) / raw_input_resolution
-                                        * host.Window.Height;
-                }
-                else
-                {
-                    Rectangle screenRect = (state.RawFlags & RawMouseFlags.MOUSE_VIRTUAL_DESKTOP) > 0
-                        ? Platform.Windows.Native.Input.GetVirtualScreenRect()
-                        : new Rectangle(0, 0, DisplayDevice.Default.Width, DisplayDevice.Default.Height);
-
-                    // map to full screen space
-                    currentPosition.X = (float)state.X / raw_input_resolution * screenRect.Width + screenRect.X;
-                    currentPosition.Y = (float)state.Y / raw_input_resolution * screenRect.Height + screenRect.Y;
-
-                    // find local window coordinates
-                    var clientPos = host.Window.PointToClient(new Point((int)Math.Round(currentPosition.X), (int)Math.Round(currentPosition.Y)));
-
-                    // apply sensitivity from window's centre
-                    currentPosition.X = (float)((clientPos.X - host.Window.Width / 2f) * sensitivity.Value + host.Window.Width / 2f);
-                    currentPosition.Y = (float)((clientPos.Y - host.Window.Height / 2f) * sensitivity.Value + host.Window.Height / 2f);
-                }
-            }
-            else
-            {
-                if (lastState == null)
-                {
-                    // when we return from being outside of the window, we want to set the new position of our game cursor
-                    // to where the OS cursor is, just once.
-                    var cursorState = OpenTK.Input.Mouse.GetCursorState();
-                    var screenPoint = host.Window.PointToClient(new Point(cursorState.X, cursorState.Y));
-                    currentPosition = new Vector2(screenPoint.X, screenPoint.Y);
-                }
-                else
-                {
-                    currentPosition = lastState.Position + new Vector2(state.X - lastState.RawState.X, state.Y - lastState.RawState.Y) * (float)sensitivity.Value;
-
-                    // When confining, clamp to the window size.
-                    if (confineMode.Value == ConfineMouseMode.Always || confineMode.Value == ConfineMouseMode.Fullscreen && windowMode.Value == WindowMode.Fullscreen)
-                        currentPosition = Vector2.Clamp(currentPosition, Vector2.Zero, new Vector2(host.Window.Width, host.Window.Height));
-
-                    // update the windows cursor to match our raw cursor position.
-                    // this is important when sensitivity is decreased below 1.0, where we need to ensure the cursor stays within the window.
-                    var screenPoint = host.Window.PointToScreen(new Point((int)currentPosition.X, (int)currentPosition.Y));
-                    OpenTK.Input.Mouse.SetPosition(screenPoint.X, screenPoint.Y);
-                }
-            }
-
-            return currentPosition;
-        }
-
-        private void window_MouseLeave(object sender, EventArgs e) => mouseInWindow = false;
-        private void window_MouseEnter(object sender, EventArgs e) => mouseInWindow = true;
-
-        /// <summary>
-        /// This input handler is always active, handling the cursor position if no other input handler does.
-        /// </summary>
-        public override bool IsActive => true;
-
-        /// <summary>
-        /// Lowest priority. We want the normal mouse handler to only kick in if all other handlers don't do anything.
-        /// </summary>
-        public override int Priority => 0;
-
-        private class UnfocusedMouseState : OpenTKMouseState
-        {
-            public UnfocusedMouseState(OpenTK.Input.MouseState tkState, bool active, Vector2? mappedPosition)
-                : base(tkState, active, mappedPosition)
-            {
-            }
-        }
-    }
-}
+﻿// Copyright (c) 2007-2018 ppy Pty Ltd <contact@ppy.sh>.
+// Licensed under the MIT Licence - https://raw.githubusercontent.com/ppy/osu-framework/master/LICENCE
+
+using System;
+using System.Collections.Generic;
+using System.Drawing;
+using osu.Framework.Configuration;
+using osu.Framework.Platform;
+using osu.Framework.Statistics;
+using osu.Framework.Threading;
+using OpenTK;
+using OpenTK.Platform.Windows;
+using Point = OpenTK.Point;
+
+namespace osu.Framework.Input.Handlers.Mouse
+{
+    internal class OpenTKRawMouseHandler : InputHandler, IHasCursorSensitivity
+    {
+        private ScheduledDelegate scheduled;
+
+        private bool mouseInWindow;
+
+        private readonly BindableDouble sensitivity = new BindableDouble(1) { MinValue = 0.1, MaxValue = 10 };
+
+        public BindableDouble Sensitivity => sensitivity;
+
+        private readonly Bindable<ConfineMouseMode> confineMode = new Bindable<ConfineMouseMode>();
+        private readonly Bindable<WindowMode> windowMode = new Bindable<WindowMode>();
+        private readonly BindableBool mapAbsoluteInputToWindow = new BindableBool();
+
+        private int mostSeenStates;
+        private readonly List<OpenTKMouseState> lastStates = new List<OpenTKMouseState>();
+
+        private GameHost host;
+
+        public override bool Initialize(GameHost host)
+        {
+            host.Window.MouseEnter += window_MouseEnter;
+            host.Window.MouseLeave += window_MouseLeave;
+
+            this.host = host;
+
+            mouseInWindow = host.Window.CursorInWindow;
+
+            // Get the bindables we need to determine whether to confine the mouse to window or not
+            DesktopGameWindow desktopWindow = host.Window as DesktopGameWindow;
+            if (desktopWindow != null)
+            {
+                confineMode.BindTo(desktopWindow.ConfineMouseMode);
+                windowMode.BindTo(desktopWindow.WindowMode);
+                mapAbsoluteInputToWindow.BindTo(desktopWindow.MapAbsoluteInputToWindow);
+            }
+
+            Enabled.ValueChanged += enabled =>
+            {
+                if (enabled)
+                {
+                    host.InputThread.Scheduler.Add(scheduled = new ScheduledDelegate(delegate
+                    {
+                        if (!host.Window.Visible || host.Window.WindowState == WindowState.Minimized)
+                            return;
+
+                        if (mouseInWindow && host.Window.Focused)
+                        {
+                            var newStates = new List<OpenTK.Input.MouseState>();
+
+                            for (int i = 0; i <= mostSeenStates + 1; i++)
+                            {
+                                var s = OpenTK.Input.Mouse.GetState(i);
+                                if (s.IsConnected || i < mostSeenStates)
+                                {
+                                    newStates.Add(s);
+                                    mostSeenStates = i;
+                                }
+                            }
+
+                            while (lastStates.Count < newStates.Count)
+                                lastStates.Add(null);
+
+                            for (int i = 0; i < newStates.Count; i++)
+                            {
+                                if (newStates[i].IsConnected != true)
+                                {
+                                    lastStates[i] = null;
+                                    continue;
+                                }
+
+                                var state = newStates[i];
+                                var lastState = lastStates[i];
+
+                                if (lastState != null && state.Equals(lastState.RawState))
+                                    continue;
+
+                                var newState = new OpenTKPollMouseState(state, host.IsActive, getUpdatedPosition(state, lastState))
+                                {
+                                    LastState = lastState
+                                };
+
+                                lastStates[i] = newState;
+
+                                if (lastState != null)
+                                {
+                                    PendingStates.Enqueue(new InputState { Mouse = newState });
+                                    FrameStatistics.Increment(StatisticsCounterType.MouseEvents);
+                                }
+                            }
+                        }
+                        else
+                        {
+                            var state = OpenTK.Input.Mouse.GetCursorState();
+                            var screenPoint = host.Window.PointToClient(new Point(state.X, state.Y));
+                            PendingStates.Enqueue(new InputState { Mouse = new UnfocusedMouseState(new OpenTK.Input.MouseState(), host.IsActive, new Vector2(screenPoint.X, screenPoint.Y)) });
+                            FrameStatistics.Increment(StatisticsCounterType.MouseEvents);
+
+                            lastStates.Clear();
+                        }
+                    }, 0, 0));
+                }
+                else
+                {
+                    scheduled?.Cancel();
+                    lastStates.Clear();
+                }
+            };
+
+            Enabled.TriggerChange();
+            return true;
+        }
+
+        private Vector2 getUpdatedPosition(OpenTK.Input.MouseState state, OpenTKMouseState lastState)
+        {
+            Vector2 currentPosition;
+
+            if ((state.RawFlags & RawMouseFlags.MOUSE_MOVE_ABSOLUTE) > 0)
+            {
+                const int raw_input_resolution = 65536;
+
+                if (mapAbsoluteInputToWindow)
+                {
+                    // map directly to local window
+                    currentPosition.X = ((float)((state.X - raw_input_resolution / 2f) * sensitivity.Value) + raw_input_resolution / 2f) / raw_input_resolution * host.Window.Width;
+                    currentPosition.Y = ((float)((state.Y - raw_input_resolution / 2f) * sensitivity.Value) + raw_input_resolution / 2f) / raw_input_resolution
+                                        * host.Window.Height;
+                }
+                else
+                {
+                    Rectangle screenRect = (state.RawFlags & RawMouseFlags.MOUSE_VIRTUAL_DESKTOP) > 0
+                        ? Platform.Windows.Native.Input.GetVirtualScreenRect()
+                        : new Rectangle(0, 0, DisplayDevice.Default.Width, DisplayDevice.Default.Height);
+
+                    // map to full screen space
+                    currentPosition.X = (float)state.X / raw_input_resolution * screenRect.Width + screenRect.X;
+                    currentPosition.Y = (float)state.Y / raw_input_resolution * screenRect.Height + screenRect.Y;
+
+                    // find local window coordinates
+                    var clientPos = host.Window.PointToClient(new Point((int)Math.Round(currentPosition.X), (int)Math.Round(currentPosition.Y)));
+
+                    // apply sensitivity from window's centre
+                    currentPosition.X = (float)((clientPos.X - host.Window.Width / 2f) * sensitivity.Value + host.Window.Width / 2f);
+                    currentPosition.Y = (float)((clientPos.Y - host.Window.Height / 2f) * sensitivity.Value + host.Window.Height / 2f);
+                }
+            }
+            else
+            {
+                if (lastState == null)
+                {
+                    // when we return from being outside of the window, we want to set the new position of our game cursor
+                    // to where the OS cursor is, just once.
+                    var cursorState = OpenTK.Input.Mouse.GetCursorState();
+                    var screenPoint = host.Window.PointToClient(new Point(cursorState.X, cursorState.Y));
+                    currentPosition = new Vector2(screenPoint.X, screenPoint.Y);
+                }
+                else
+                {
+                    currentPosition = lastState.Position + new Vector2(state.X - lastState.RawState.X, state.Y - lastState.RawState.Y) * (float)sensitivity.Value;
+
+                    // When confining, clamp to the window size.
+                    if (confineMode.Value == ConfineMouseMode.Always || confineMode.Value == ConfineMouseMode.Fullscreen && windowMode.Value == WindowMode.Fullscreen)
+                        currentPosition = Vector2.Clamp(currentPosition, Vector2.Zero, new Vector2(host.Window.Width, host.Window.Height));
+
+                    // update the windows cursor to match our raw cursor position.
+                    // this is important when sensitivity is decreased below 1.0, where we need to ensure the cursor stays within the window.
+                    var screenPoint = host.Window.PointToScreen(new Point((int)currentPosition.X, (int)currentPosition.Y));
+                    OpenTK.Input.Mouse.SetPosition(screenPoint.X, screenPoint.Y);
+                }
+            }
+
+            return currentPosition;
+        }
+
+        private void window_MouseLeave(object sender, EventArgs e) => mouseInWindow = false;
+        private void window_MouseEnter(object sender, EventArgs e) => mouseInWindow = true;
+
+        /// <summary>
+        /// This input handler is always active, handling the cursor position if no other input handler does.
+        /// </summary>
+        public override bool IsActive => true;
+
+        /// <summary>
+        /// Lowest priority. We want the normal mouse handler to only kick in if all other handlers don't do anything.
+        /// </summary>
+        public override int Priority => 0;
+
+        private class UnfocusedMouseState : OpenTKMouseState
+        {
+            public UnfocusedMouseState(OpenTK.Input.MouseState tkState, bool active, Vector2? mappedPosition)
+                : base(tkState, active, mappedPosition)
+            {
+            }
+        }
+    }
+}