﻿// Copyright (c) ppy Pty Ltd <contact@ppy.sh>. Licensed under the MIT Licence.
// See the LICENCE file in the repository root for full licence text.

using System;
using System.Collections.Generic;
using System.Linq;
using osu.Framework.Allocation;
using osu.Framework.Extensions.TypeExtensions;
using osu.Framework.Graphics;
using osu.Framework.Graphics.Containers;
using osu.Framework.Input.Events;
using osu.Framework.Input.Handlers;
using osu.Framework.Input.StateChanges;
using osu.Framework.Input.StateChanges.Events;
using osu.Framework.Input.States;
using osu.Framework.Logging;
using osu.Framework.Platform;
using osu.Framework.Statistics;
using osuTK;
using osuTK.Input;
using JoystickState = osu.Framework.Input.States.JoystickState;
using KeyboardState = osu.Framework.Input.States.KeyboardState;
using MouseState = osu.Framework.Input.States.MouseState;

namespace osu.Framework.Input
{
    public abstract class InputManager : Container, IInputStateChangeHandler
    {
        /// <summary>
        /// The initial delay before key repeat begins.
        /// </summary>
        private const int repeat_initial_delay = 250;

        /// <summary>
        /// The delay between key repeats after the initial repeat.
        /// </summary>
        private const int repeat_tick_rate = 70;

        [Resolved(CanBeNull = true)]
        protected GameHost Host { get; private set; }

        /// <summary>
        /// The currently focused <see cref="Drawable"/>. Null if there is no current focus.
        /// </summary>
        public Drawable FocusedDrawable { get; internal set; }

        protected abstract IEnumerable<InputHandler> InputHandlers { get; }

        private double keyboardRepeatTime;
        private Key? keyboardRepeatKey;

        /// <summary>
        /// The initial input state. <see cref="CurrentState"/> is always equal (as a reference) to the value returned from this.
        /// <see cref="InputState.Mouse"/>, <see cref="InputState.Keyboard"/> and <see cref="InputState.Joystick"/> should be non-null.
        /// </summary>
        protected virtual InputState CreateInitialState() => new InputState(new MouseState { IsPositionValid = false }, new KeyboardState(), new JoystickState());

        /// <summary>
        /// The last processed state.
        /// </summary>
        public readonly InputState CurrentState;

        /// <summary>
        /// The <see cref="Drawable"/> which is currently being dragged. null if none is.
        /// </summary>
        public Drawable DraggedDrawable
        {
            get
            {
                mouseButtonEventManagers.TryGetValue(MouseButton.Left, out var manager);
                return manager?.DraggedDrawable;
            }
        }

        /// <summary>
        /// Contains the previously hovered <see cref="Drawable"/>s prior to when
        /// <see cref="hoveredDrawables"/> got updated.
        /// </summary>
        private readonly List<Drawable> lastHoveredDrawables = new List<Drawable>();

        /// <summary>
        /// Contains all hovered <see cref="Drawable"/>s in top-down order up to the first
        /// which returned true in its <see cref="Drawable.OnHover"/> method.
        /// Top-down in this case means reverse draw order, i.e. the front-most visible
        /// <see cref="Drawable"/> first, and <see cref="Container"/>s after their children.
        /// </summary>
        private readonly List<Drawable> hoveredDrawables = new List<Drawable>();

        /// <summary>
        /// The <see cref="Drawable"/> which returned true in its
        /// <see cref="Drawable.OnHover"/> method, or null if none did so.
        /// </summary>
        private Drawable hoverHandledDrawable;

        /// <summary>
        /// Contains all hovered <see cref="Drawable"/>s in top-down order up to the first
        /// which returned true in its <see cref="Drawable.OnHover"/> method.
        /// Top-down in this case means reverse draw order, i.e. the front-most visible
        /// <see cref="Drawable"/> first, and <see cref="Container"/>s after their children.
        /// </summary>
        public IReadOnlyList<Drawable> HoveredDrawables => hoveredDrawables;

        /// <summary>
        /// Contains all <see cref="Drawable"/>s in top-down order which are considered
        /// for positional input. This list is the same as <see cref="HoveredDrawables"/>, only
        /// that the return value of <see cref="Drawable.OnHover"/> is not taken
        /// into account.
        /// </summary>
        public IEnumerable<Drawable> PositionalInputQueue => buildPositionalInputQueue(CurrentState);

        /// <summary>
        /// Contains all <see cref="Drawable"/>s in top-down order which are considered
        /// for non-positional input.
        /// </summary>
        public IEnumerable<Drawable> NonPositionalInputQueue => buildNonPositionalInputQueue();

        private readonly Dictionary<MouseButton, MouseButtonEventManager> mouseButtonEventManagers = new Dictionary<MouseButton, MouseButtonEventManager>();
        private readonly Dictionary<Key, KeyEventManager> keyButtonEventManagers = new Dictionary<Key, KeyEventManager>();

        private readonly Dictionary<JoystickButton, JoystickButtonEventManager> joystickButtonEventManagers = new Dictionary<JoystickButton, JoystickButtonEventManager>();

        protected InputManager()
        {
            CurrentState = CreateInitialState();
            RelativeSizeAxes = Axes.Both;

            foreach (var button in Enum.GetValues(typeof(MouseButton)).Cast<MouseButton>())
            {
                var manager = CreateButtonManagerFor(button);
                manager.RequestFocus = ChangeFocusFromClick;
                manager.GetInputQueue = () => PositionalInputQueue;
                manager.GetCurrentTime = () => Time.Current;
                mouseButtonEventManagers.Add(button, manager);
            }
        }

        protected override void LoadComplete()
        {
            base.LoadComplete();

            // Set mouse position to zero in input manager local space instead of screen space zero.
            // This ensures initial mouse position is non-negative in nested input managers whose origin is not (0, 0).
            CurrentState.Mouse.Position = ToScreenSpace(Vector2.Zero);
        }

        /// <summary>
        /// Create a <see cref="MouseButtonEventManager"/> for a specified mouse button.
        /// </summary>
        /// <param name="button">The button to be handled by the returned manager.</param>
        /// <returns>The <see cref="MouseButtonEventManager"/>.</returns>
        protected virtual MouseButtonEventManager CreateButtonManagerFor(MouseButton button)
        {
            switch (button)
            {
                case MouseButton.Left:
                    return new MouseLeftButtonEventManager(button);

                default:
                    return new MouseMinorButtonEventManager(button);
            }
        }

        /// <summary>
        /// Get the <see cref="MouseButtonEventManager"/> responsible for a specified mouse button.
        /// </summary>
        /// <param name="button">The button find the manager for.</param>
        /// <returns>The <see cref="MouseButtonEventManager"/>.</returns>
        public MouseButtonEventManager GetButtonEventManagerFor(MouseButton button) =>
            mouseButtonEventManagers.TryGetValue(button, out var manager) ? manager : null;

        /// <summary>
<<<<<<< HEAD
        /// Create a <see cref="KeyEventManager"/> for a specified key.
        /// </summary>
        /// <param name="key">The key to be handled by the returned manager.</param>
        /// <returns>The <see cref="KeyEventManager"/>.</returns>
        protected virtual KeyEventManager CreateButtonManagerFor(Key key) => new KeyEventManager(key);

        /// <summary>
        /// Get the <see cref="KeyEventManager"/> responsible for a specified key.
        /// </summary>
        /// <param name="key">The key find the manager for.</param>
        /// <returns>The <see cref="KeyEventManager"/>.</returns>
        public KeyEventManager GetButtonEventMangerFor(Key key)
        {
            if (keyButtonEventManagers.TryGetValue(key, out var existing))
                return existing;

            var manager = CreateButtonManagerFor(key);
            manager.GetInputQueue = () => NonPositionalInputQueue;
            return keyButtonEventManagers[key] = manager;
=======
        /// Create a <see cref="JoystickButtonEventManager"/> for a specified joystick button.
        /// </summary>
        /// <param name="button">The button to be handled by the returned manager.</param>
        /// <returns>The <see cref="JoystickButtonEventManager"/>.</returns>
        protected virtual JoystickButtonEventManager CreateButtonManagerFor(JoystickButton button) => new JoystickButtonEventManager(button);

        /// <summary>
        /// Get the <see cref="JoystickButtonEventManager"/> responsible for a specified joystick button.
        /// </summary>
        /// <param name="button">The button find the manager for.</param>
        /// <returns>The <see cref="JoystickButtonEventManager"/>.</returns>
        public JoystickButtonEventManager GetButtonEventManagerFor(JoystickButton button)
        {
            if (joystickButtonEventManagers.TryGetValue(button, out var existing))
                return existing;

            var manager = CreateButtonManagerFor(button);
            manager.GetInputQueue = () => NonPositionalInputQueue;
            return joystickButtonEventManagers[button] = manager;
>>>>>>> 3e68bf88
        }

        /// <summary>
        /// Reset current focused drawable to the top-most drawable which is <see cref="Drawable.RequestsFocus"/>.
        /// </summary>
        /// <param name="triggerSource">The source which triggered this event.</param>
        public void TriggerFocusContention(Drawable triggerSource)
        {
            if (FocusedDrawable == null) return;

            Logger.Log($"Focus contention triggered by {triggerSource}.");
            ChangeFocus(null);
        }

        /// <summary>
        /// Changes the currently-focused drawable. First checks that <paramref name="potentialFocusTarget"/> is in a valid state to receive focus,
        /// then unfocuses the current <see cref="FocusedDrawable"/> and focuses <paramref name="potentialFocusTarget"/>.
        /// <paramref name="potentialFocusTarget"/> can be null to reset focus.
        /// If the given drawable is already focused, nothing happens and no events are fired.
        /// </summary>
        /// <param name="potentialFocusTarget">The drawable to become focused.</param>
        /// <returns>True if the given drawable is now focused (or focus is dropped in the case of a null target).</returns>
        public bool ChangeFocus(Drawable potentialFocusTarget) => ChangeFocus(potentialFocusTarget, CurrentState);

        /// <summary>
        /// Changes the currently-focused drawable. First checks that <paramref name="potentialFocusTarget"/> is in a valid state to receive focus,
        /// then unfocuses the current <see cref="FocusedDrawable"/> and focuses <paramref name="potentialFocusTarget"/>.
        /// <paramref name="potentialFocusTarget"/> can be null to reset focus.
        /// If the given drawable is already focused, nothing happens and no events are fired.
        /// </summary>
        /// <param name="potentialFocusTarget">The drawable to become focused.</param>
        /// <param name="state">The <see cref="InputState"/> associated with the focusing event.</param>
        /// <returns>True if the given drawable is now focused (or focus is dropped in the case of a null target).</returns>
        protected bool ChangeFocus(Drawable potentialFocusTarget, InputState state)
        {
            if (potentialFocusTarget == FocusedDrawable)
                return true;

            if (potentialFocusTarget != null && (!potentialFocusTarget.IsPresent || !potentialFocusTarget.AcceptsFocus))
                return false;

            var previousFocus = FocusedDrawable;

            FocusedDrawable = null;

            if (previousFocus != null)
            {
                previousFocus.HasFocus = false;
                previousFocus.TriggerEvent(new FocusLostEvent(state));

                if (FocusedDrawable != null) throw new InvalidOperationException($"Focus cannot be changed inside {nameof(OnFocusLost)}");
            }

            FocusedDrawable = potentialFocusTarget;

            Logger.Log($"Focus changed from {previousFocus?.ToString() ?? "nothing"} to {FocusedDrawable?.ToString() ?? "nothing"}.", LoggingTarget.Runtime, LogLevel.Debug);

            if (FocusedDrawable != null)
            {
                FocusedDrawable.HasFocus = true;
                FocusedDrawable.TriggerEvent(new FocusEvent(state));
            }

            return true;
        }

        internal override bool BuildNonPositionalInputQueue(List<Drawable> queue, bool allowBlocking = true)
        {
            if (!allowBlocking)
                base.BuildNonPositionalInputQueue(queue, false);

            return false;
        }

        internal override bool BuildPositionalInputQueue(Vector2 screenSpacePos, List<Drawable> queue) => false;

        private bool hoverEventsUpdated;

        protected override void Update()
        {
            unfocusIfNoLongerValid();

            // aggressively clear to avoid holding references.
            inputQueue.Clear();
            positionalInputQueue.Clear();

            hoverEventsUpdated = false;

            foreach (var result in GetPendingInputs())
            {
                result.Apply(CurrentState, this);
            }

            if (CurrentState.Mouse.IsPositionValid)
            {
                PropagateBlockableEvent(PositionalInputQueue.Where(d => d is IRequireHighFrequencyMousePosition), new MouseMoveEvent(CurrentState));
            }

            updateKeyRepeat(CurrentState);

            // Other inputs or drawable changes may affect hover even if
            // there were no mouse movements, so it must be updated every frame.
            if (!hoverEventsUpdated)
                updateHoverEvents(CurrentState);

            if (FocusedDrawable == null)
                focusTopMostRequestingDrawable();

            base.Update();
        }

        private void updateKeyRepeat(InputState state)
        {
            if (!(keyboardRepeatKey is Key key)) return;

            keyboardRepeatTime -= Time.Elapsed;

            while (keyboardRepeatTime < 0)
            {
                GetButtonEventMangerFor(key).HandleRepeat(state);
                keyboardRepeatTime += repeat_tick_rate;
            }
        }

        protected virtual List<IInput> GetPendingInputs()
        {
            var inputs = new List<IInput>();

            foreach (var h in InputHandlers)
            {
                inputs.AddRange(h.GetPendingInputs());
            }

            return inputs;
        }

        private readonly List<Drawable> inputQueue = new List<Drawable>();

        private IEnumerable<Drawable> buildNonPositionalInputQueue()
        {
            inputQueue.Clear();

            if (this is UserInputManager)
                FrameStatistics.Increment(StatisticsCounterType.InputQueue);

            var children = AliveInternalChildren;
            for (int i = 0; i < children.Count; i++)
                children[i].BuildNonPositionalInputQueue(inputQueue);

            if (!unfocusIfNoLongerValid())
            {
                inputQueue.Remove(FocusedDrawable);
                inputQueue.Add(FocusedDrawable);
            }

            // queues were created in back-to-front order.
            // We want input to first reach front-most drawables, so the queues
            // need to be reversed.
            inputQueue.Reverse();

            return inputQueue;
        }

        private readonly List<Drawable> positionalInputQueue = new List<Drawable>();

        private IEnumerable<Drawable> buildPositionalInputQueue(InputState state)
        {
            positionalInputQueue.Clear();

            if (this is UserInputManager)
                FrameStatistics.Increment(StatisticsCounterType.PositionalIQ);

            var children = AliveInternalChildren;
            for (int i = 0; i < children.Count; i++)
                children[i].BuildPositionalInputQueue(state.Mouse.Position, positionalInputQueue);

            positionalInputQueue.Reverse();
            return positionalInputQueue;
        }

        protected virtual bool HandleHoverEvents => true;

        private void updateHoverEvents(InputState state)
        {
            Drawable lastHoverHandledDrawable = hoverHandledDrawable;
            hoverHandledDrawable = null;

            lastHoveredDrawables.Clear();
            lastHoveredDrawables.AddRange(hoveredDrawables);

            hoveredDrawables.Clear();

            // New drawables shouldn't be hovered if the cursor isn't in the window
            if (HandleHoverEvents)
            {
                // First, we need to construct hoveredDrawables for the current frame
                foreach (Drawable d in PositionalInputQueue)
                {
                    hoveredDrawables.Add(d);
                    lastHoveredDrawables.Remove(d);

                    // Don't need to re-hover those that are already hovered
                    if (d.IsHovered)
                    {
                        // Check if this drawable previously handled hover, and assume it would once more
                        if (d == lastHoverHandledDrawable)
                        {
                            hoverHandledDrawable = lastHoverHandledDrawable;
                            break;
                        }

                        continue;
                    }

                    d.IsHovered = true;

                    if (d.TriggerEvent(new HoverEvent(state)))
                    {
                        hoverHandledDrawable = d;
                        break;
                    }
                }
            }

            // Unhover all previously hovered drawables which are no longer hovered.
            foreach (Drawable d in lastHoveredDrawables)
            {
                d.IsHovered = false;
                d.TriggerEvent(new HoverLostEvent(state));
            }

            hoverEventsUpdated = true;
        }

        private bool isModifierKey(Key k) =>
            k == Key.LControl || k == Key.RControl
                              || k == Key.LAlt || k == Key.RAlt
                              || k == Key.LShift || k == Key.RShift
                              || k == Key.LWin || k == Key.RWin;

        protected virtual void HandleKeyboardKeyStateChange(ButtonStateChangeEvent<Key> keyboardKeyStateChange)
        {
            var state = keyboardKeyStateChange.State;
            var key = keyboardKeyStateChange.Button;
            var kind = keyboardKeyStateChange.Kind;

            GetButtonEventMangerFor(key).HandleButtonStateChange(state, kind);

            if (kind == ButtonStateChangeKind.Pressed)
            {
                if (!isModifierKey(key))
                {
                    keyboardRepeatKey = key;
                    keyboardRepeatTime = repeat_initial_delay;
                }
            }
            else
            {
                if (key == keyboardRepeatKey)
                {
                    keyboardRepeatKey = null;
                    keyboardRepeatTime = 0;
                }
            }
        }

        protected virtual void HandleJoystickButtonStateChange(ButtonStateChangeEvent<JoystickButton> joystickButtonStateChange)
            => GetButtonEventManagerFor(joystickButtonStateChange.Button).HandleButtonStateChange(joystickButtonStateChange.State, joystickButtonStateChange.Kind);

        public virtual void HandleInputStateChange(InputStateChangeEvent inputStateChange)
        {
            switch (inputStateChange)
            {
                case MousePositionChangeEvent mousePositionChange:
                    HandleMousePositionChange(mousePositionChange);
                    return;

                case MouseScrollChangeEvent mouseScrollChange:
                    HandleMouseScrollChange(mouseScrollChange);
                    return;

                case ButtonStateChangeEvent<MouseButton> mouseButtonStateChange:
                    HandleMouseButtonStateChange(mouseButtonStateChange);
                    return;

                case ButtonStateChangeEvent<Key> keyboardKeyStateChange:
                    HandleKeyboardKeyStateChange(keyboardKeyStateChange);
                    return;

                case ButtonStateChangeEvent<JoystickButton> joystickButtonStateChange:
                    HandleJoystickButtonStateChange(joystickButtonStateChange);
                    return;
            }
        }

        protected virtual void HandleMousePositionChange(MousePositionChangeEvent e)
        {
            var state = e.State;
            var mouse = state.Mouse;

            foreach (var h in InputHandlers)
            {
                if (h.Enabled.Value && h is INeedsMousePositionFeedback handler)
                    handler.FeedbackMousePositionChange(mouse.Position);
            }

            handleMouseMove(state, e.LastPosition);

            foreach (var manager in mouseButtonEventManagers.Values)
                manager.HandlePositionChange(state, e.LastPosition);

            updateHoverEvents(state);
        }

        protected virtual void HandleMouseScrollChange(MouseScrollChangeEvent e)
        {
            handleScroll(e.State, e.LastScroll, e.IsPrecise);
        }

        protected virtual void HandleMouseButtonStateChange(ButtonStateChangeEvent<MouseButton> e)
        {
            if (mouseButtonEventManagers.TryGetValue(e.Button, out var manager))
                manager.HandleButtonStateChange(e.State, e.Kind);
        }

        private bool handleMouseMove(InputState state, Vector2 lastPosition) => PropagateBlockableEvent(PositionalInputQueue, new MouseMoveEvent(state, lastPosition));

        private bool handleScroll(InputState state, Vector2 lastScroll, bool isPrecise) => PropagateBlockableEvent(PositionalInputQueue, new ScrollEvent(state, state.Mouse.Scroll - lastScroll, isPrecise));

<<<<<<< HEAD
        private bool handleJoystickPress(InputState state, JoystickButton button) => PropagateBlockableEvent(NonPositionalInputQueue, new JoystickPressEvent(state, button));

        private bool handleJoystickRelease(InputState state, JoystickButton button) => PropagateBlockableEvent(NonPositionalInputQueue, new JoystickReleaseEvent(state, button));
=======
        private bool handleKeyDown(InputState state, Key key, bool repeat) => PropagateBlockableEvent(NonPositionalInputQueue, new KeyDownEvent(state, key, repeat));

        private bool handleKeyUp(InputState state, Key key) => PropagateBlockableEvent(NonPositionalInputQueue, new KeyUpEvent(state, key));
>>>>>>> 3e68bf88

        /// <summary>
        /// Triggers events on drawables in <paramref name="drawables"/> until it is handled.
        /// </summary>
        /// <param name="drawables">The drawables in the queue.</param>
        /// <param name="e">The event.</param>
        /// <returns>Whether the event was handled.</returns>
        protected virtual bool PropagateBlockableEvent(IEnumerable<Drawable> drawables, UIEvent e)
        {
            var handledBy = drawables.FirstOrDefault(target => target.TriggerEvent(e));

            if (handledBy != null)
            {
                var detail = handledBy is ISuppressKeyEventLogging ? e.GetType().ReadableName() : e.ToString();
                Logger.Log($"{detail} handled by {handledBy}.", LoggingTarget.Runtime, LogLevel.Debug);
            }

            return handledBy != null;
        }

        /// <summary>
        /// Unfocus the current focused drawable if it is no longer in a valid state.
        /// </summary>
        /// <returns>true if there is no longer a focus.</returns>
        private bool unfocusIfNoLongerValid()
        {
            if (FocusedDrawable == null) return true;

            bool stillValid = FocusedDrawable.IsAlive && FocusedDrawable.IsPresent && FocusedDrawable.Parent != null;

            if (stillValid)
            {
                //ensure we are visible
                CompositeDrawable d = FocusedDrawable.Parent;

                while (d != null)
                {
                    if (!d.IsPresent || !d.IsAlive)
                    {
                        stillValid = false;
                        break;
                    }

                    d = d.Parent;
                }
            }

            if (stillValid)
                return false;

            Logger.Log($"Focus on \"{FocusedDrawable}\" no longer valid as a result of {nameof(unfocusIfNoLongerValid)}.", LoggingTarget.Runtime, LogLevel.Debug);
            ChangeFocus(null);
            return true;
        }

        protected virtual void ChangeFocusFromClick(Drawable clickedDrawable)
        {
            Drawable focusTarget = null;

            if (clickedDrawable != null)
            {
                focusTarget = clickedDrawable;

                if (!focusTarget.AcceptsFocus)
                {
                    // search upwards from the clicked drawable until we find something to handle focus.
                    Drawable previousFocused = FocusedDrawable;

                    while (focusTarget?.AcceptsFocus == false)
                        focusTarget = focusTarget.Parent;

                    if (focusTarget != null && previousFocused != null)
                    {
                        // we found a focusable target above us.
                        // now search upwards from previousFocused to check whether focusTarget is a common parent.
                        Drawable search = previousFocused;
                        while (search != null && search != focusTarget)
                            search = search.Parent;

                        if (focusTarget == search)
                            // we have a common parent, so let's keep focus on the previously focused target.
                            focusTarget = previousFocused;
                    }
                }
            }

            ChangeFocus(focusTarget);
        }

        private void focusTopMostRequestingDrawable()
        {
            // todo: don't rebuild input queue every frame
            ChangeFocus(NonPositionalInputQueue.FirstOrDefault(target => target.RequestsFocus));
        }

        private class MouseLeftButtonEventManager : MouseButtonEventManager
        {
            public MouseLeftButtonEventManager(MouseButton button)
                : base(button)
            {
            }

            public override bool EnableDrag => true;

            public override bool EnableClick => true;

            public override bool ChangeFocusOnClick => true;
        }

        private class MouseMinorButtonEventManager : MouseButtonEventManager
        {
            public MouseMinorButtonEventManager(MouseButton button)
                : base(button)
            {
            }

            public override bool EnableDrag => false;

            public override bool EnableClick => false;

            public override bool ChangeFocusOnClick => false;
        }
    }
}<|MERGE_RESOLUTION|>--- conflicted
+++ resolved
@@ -126,7 +126,7 @@
 
             foreach (var button in Enum.GetValues(typeof(MouseButton)).Cast<MouseButton>())
             {
-                var manager = CreateButtonManagerFor(button);
+                var manager = CreateButtonEventManagerFor(button);
                 manager.RequestFocus = ChangeFocusFromClick;
                 manager.GetInputQueue = () => PositionalInputQueue;
                 manager.GetCurrentTime = () => Time.Current;
@@ -148,7 +148,7 @@
         /// </summary>
         /// <param name="button">The button to be handled by the returned manager.</param>
         /// <returns>The <see cref="MouseButtonEventManager"/>.</returns>
-        protected virtual MouseButtonEventManager CreateButtonManagerFor(MouseButton button)
+        protected virtual MouseButtonEventManager CreateButtonEventManagerFor(MouseButton button)
         {
             switch (button)
             {
@@ -169,12 +169,11 @@
             mouseButtonEventManagers.TryGetValue(button, out var manager) ? manager : null;
 
         /// <summary>
-<<<<<<< HEAD
         /// Create a <see cref="KeyEventManager"/> for a specified key.
         /// </summary>
         /// <param name="key">The key to be handled by the returned manager.</param>
         /// <returns>The <see cref="KeyEventManager"/>.</returns>
-        protected virtual KeyEventManager CreateButtonManagerFor(Key key) => new KeyEventManager(key);
+        protected virtual KeyEventManager CreateButtonEventManagerFor(Key key) => new KeyEventManager(key);
 
         /// <summary>
         /// Get the <see cref="KeyEventManager"/> responsible for a specified key.
@@ -186,15 +185,17 @@
             if (keyButtonEventManagers.TryGetValue(key, out var existing))
                 return existing;
 
-            var manager = CreateButtonManagerFor(key);
+            var manager = CreateButtonEventManagerFor(key);
             manager.GetInputQueue = () => NonPositionalInputQueue;
             return keyButtonEventManagers[key] = manager;
-=======
+        }
+
+        /// <summary>
         /// Create a <see cref="JoystickButtonEventManager"/> for a specified joystick button.
         /// </summary>
         /// <param name="button">The button to be handled by the returned manager.</param>
         /// <returns>The <see cref="JoystickButtonEventManager"/>.</returns>
-        protected virtual JoystickButtonEventManager CreateButtonManagerFor(JoystickButton button) => new JoystickButtonEventManager(button);
+        protected virtual JoystickButtonEventManager CreateButtonEventManagerFor(JoystickButton button) => new JoystickButtonEventManager(button);
 
         /// <summary>
         /// Get the <see cref="JoystickButtonEventManager"/> responsible for a specified joystick button.
@@ -206,10 +207,9 @@
             if (joystickButtonEventManagers.TryGetValue(button, out var existing))
                 return existing;
 
-            var manager = CreateButtonManagerFor(button);
+            var manager = CreateButtonEventManagerFor(button);
             manager.GetInputQueue = () => NonPositionalInputQueue;
             return joystickButtonEventManagers[button] = manager;
->>>>>>> 3e68bf88
         }
 
         /// <summary>
@@ -539,16 +539,6 @@
 
         private bool handleScroll(InputState state, Vector2 lastScroll, bool isPrecise) => PropagateBlockableEvent(PositionalInputQueue, new ScrollEvent(state, state.Mouse.Scroll - lastScroll, isPrecise));
 
-<<<<<<< HEAD
-        private bool handleJoystickPress(InputState state, JoystickButton button) => PropagateBlockableEvent(NonPositionalInputQueue, new JoystickPressEvent(state, button));
-
-        private bool handleJoystickRelease(InputState state, JoystickButton button) => PropagateBlockableEvent(NonPositionalInputQueue, new JoystickReleaseEvent(state, button));
-=======
-        private bool handleKeyDown(InputState state, Key key, bool repeat) => PropagateBlockableEvent(NonPositionalInputQueue, new KeyDownEvent(state, key, repeat));
-
-        private bool handleKeyUp(InputState state, Key key) => PropagateBlockableEvent(NonPositionalInputQueue, new KeyUpEvent(state, key));
->>>>>>> 3e68bf88
-
         /// <summary>
         /// Triggers events on drawables in <paramref name="drawables"/> until it is handled.
         /// </summary>
