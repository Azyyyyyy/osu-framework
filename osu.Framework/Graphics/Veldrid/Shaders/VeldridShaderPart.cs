// Copyright (c) ppy Pty Ltd <contact@ppy.sh>. Licensed under the MIT Licence.
// See the LICENCE file in the repository root for full licence text.

using System;
using System.Collections.Generic;
using System.Diagnostics;
using System.Globalization;
using System.IO;
using System.Linq;
using System.Text;
using System.Text.RegularExpressions;
using osu.Framework.Graphics.Rendering;
using osu.Framework.Graphics.Shaders;

namespace osu.Framework.Graphics.Veldrid.Shaders
{
    internal class VeldridShaderPart : IShaderPart
    {
        private static readonly Regex shader_input_pattern = new Regex(@"^\s*layout\s*\(\s*location\s*=\s*(-?\d+)\s*\)\s*in\s+((?:(?:lowp|mediump|highp)\s+)?\w+)\s+(\w+)\s*;", RegexOptions.Multiline);
        private static readonly Regex shader_output_pattern = new Regex(@"^\s*layout\s*\(\s*location\s*=\s*(-?\d+)\s*\)\s*out\s+((?:(?:lowp|mediump|highp)\s+)?\w+)\s+(\w+)\s*;", RegexOptions.Multiline);
        private static readonly Regex uniform_pattern = new Regex(@"^(\s*layout\s*\(.*)set\s*=\s*(-?\d)(.*\)\s*uniform)", RegexOptions.Multiline);
        private static readonly Regex include_pattern = new Regex(@"^\s*#\s*include\s+[""<](.*)["">]");

        public readonly ShaderPartType Type;

        private string header = string.Empty;

        private readonly string code;
        private readonly IShaderStore store;

        public readonly List<VeldridShaderAttribute> Inputs = new List<VeldridShaderAttribute>();
        public readonly List<VeldridShaderAttribute> Outputs = new List<VeldridShaderAttribute>();

        public VeldridShaderPart(byte[]? data, ShaderPartType type, IShaderStore store)
        {
            this.store = store;

            Type = type;

            // Load the shader files.
            code = loadFile(data, true);

            int lastInputIndex = 0;

            // Parse all shader inputs to find the last input index.
            foreach (Match m in shader_input_pattern.Matches(code))
                lastInputIndex = Math.Max(lastInputIndex, int.Parse(m.Groups[1].Value, CultureInfo.InvariantCulture));

            // Update the location of the m_BackbufferDrawDepth input to be placed after all other inputs.
            code = code.Replace("layout(location = -1)", $"layout(location = {lastInputIndex + 1})");

            // Increment the binding set of all uniform blocks.
            // After this transformation, the g_GlobalUniforms block is placed in set 0 and all other user blocks begin from 1.
            // The difference in implementation here (compared to above) is intentional, as uniform blocks must be consistent between the shader stages, so they can't be easily appended.
            code = uniform_pattern.Replace(code, match => $"{match.Groups[1].Value}set = {int.Parse(match.Groups[2].Value, CultureInfo.InvariantCulture) + 1}{match.Groups[3].Value}");
        }

        private VeldridShaderPart(string code, string header, ShaderPartType type, IShaderStore store)
        {
            this.code = code;
            this.header = header;
            this.store = store;

            Type = type;
        }

        private string loadFile(byte[]? bytes, bool mainFile)
        {
            if (bytes == null)
                return string.Empty;

            using (MemoryStream ms = new MemoryStream(bytes))
            using (StreamReader sr = new StreamReader(ms))
            {
                string result = string.Empty;

                while (sr.Peek() != -1)
                {
                    string? line = sr.ReadLine();

                    if (string.IsNullOrEmpty(line))
                    {
                        result += line + '\n';
                        continue;
                    }

                    if (line.StartsWith("#version", StringComparison.Ordinal)) // the version directive has to appear before anything else in the shader
                    {
                        header = line + '\n' + header;
                        continue;
                    }

                    if (line.StartsWith("#extension", StringComparison.Ordinal))
                    {
                        header += line + '\n';
                        continue;
                    }

                    Match includeMatch = include_pattern.Match(line);

                    if (includeMatch.Success)
                    {
                        string includeName = includeMatch.Groups[1].Value.Trim();

                        result += loadFile(store.GetRawData(includeName), false) + '\n';
                    }
                    else
                        result += line + '\n';
                }

                if (mainFile)
                {
                    string internalIncludes = loadFile(store.GetRawData("Internal/sh_Compatibility.h"), false) + "\n";
                    internalIncludes += loadFile(store.GetRawData("Internal/sh_GlobalUniforms.h"), false) + "\n";
                    result = internalIncludes + result;

                    Inputs.AddRange(shader_input_pattern.Matches(result).Select(m => new VeldridShaderAttribute(int.Parse(m.Groups[1].Value, CultureInfo.InvariantCulture), m.Groups[2].Value)).ToList());
                    Outputs.AddRange(shader_output_pattern.Matches(result).Select(m => new VeldridShaderAttribute(int.Parse(m.Groups[1].Value, CultureInfo.InvariantCulture), m.Groups[2].Value)).ToList());

                    string outputCode = loadFile(store.GetRawData($"Internal/sh_{Type}_Output.h"), false);

<<<<<<< HEAD
                    if (!string.IsNullOrEmpty(outputCode))
                    {
                        string realMainName = "real_main_" + Guid.NewGuid().ToString("N");

                        outputCode = outputCode.Replace("{{ real_main }}", realMainName);
                        result = Regex.Replace(result, @"void main\((.*)\)", $"void {realMainName}()") + outputCode + '\n';
=======
                        if (!string.IsNullOrEmpty(backbufferCode))
                        {
                            const string real_main_name = "__internal_real_main";

                            backbufferCode = backbufferCode.Replace("{{ real_main }}", real_main_name);
                            code = Regex.Replace(code, @"void main\((.*)\)", $"void {real_main_name}()") + backbufferCode + '\n';
                        }
>>>>>>> 4253ec8f
                    }
                }

                return result;
            }
        }

        /// <summary>
        /// Creates a <see cref="VeldridShaderPart"/> based off this shader with a list of attributes passed through as input & output.
        /// Attributes from the list that are already defined in this shader will be ignored.
        /// </summary>
        /// <remarks>
        /// <para>
        /// In D3D11, unused fragment inputs cull their corresponding vertex output, which affects the vertex input/output structure leading to seemingly undefined behaviour.
        /// To prevent this from happening, make sure all unused vertex output are used and sent in the fragment output so that D3D11 doesn't omit them.
        /// </para>
        /// <para>
        /// This creates a new <see cref="VeldridShaderPart"/> rather than altering this existing instance since this is cached at a <see cref="IShaderStore"/> level and should remain immutable.
        /// </para>
        /// </remarks>
        /// <param name="attributes">The list of attributes to include in the shader as input & output.</param>
        public VeldridShaderPart WithPassthroughInput(IReadOnlyList<VeldridShaderAttribute> attributes)
        {
            string result = code;

            int outputLayoutIndex = Outputs.Max(m => m.Location) + 1;

            var attributesLayout = new StringBuilder();
            var attributesAssignment = new StringBuilder();
            var outputAttributes = new List<VeldridShaderAttribute>();

            foreach (VeldridShaderAttribute attribute in attributes)
            {
                if (Inputs.Any(i => attribute.Location == i.Location))
                    continue;

                string name = $"unused_input_{Guid.NewGuid():N}";

                attributesLayout.AppendLine($"layout (location = {attribute.Location}) in {attribute.Type} {name};");
                attributesLayout.AppendLine($"layout (location = {outputLayoutIndex}) out {attribute.Type} __unused_o_{name};");
                attributesAssignment.Append($"__unused_o_{name} = {name};\n    ");

                outputAttributes.Add(attribute with { Location = outputLayoutIndex++ });
            }

            // we're only using this for fragment shader so let's just assert that.
            Debug.Assert(Type == ShaderPartType.Fragment);

            result = result.Replace("{{ fragment_output_layout }}", attributesLayout.ToString().Trim());
            result = result.Replace("{{ fragment_output_assignment }}", attributesAssignment.ToString().Trim());

            var part = new VeldridShaderPart(result, header, Type, store);
            part.Inputs.AddRange(Inputs.Concat(attributes).DistinctBy(a => a.Location));
            part.Outputs.AddRange(Outputs.Concat(outputAttributes));
            return part;
        }

        public string GetRawText() => header + '\n' + code;

        #region IDisposable Support

        public void Dispose()
        {
        }

        #endregion
    }

    public record struct VeldridShaderAttribute(int Location, string Type);
}<|MERGE_RESOLUTION|>--- conflicted
+++ resolved
@@ -119,22 +119,12 @@
 
                     string outputCode = loadFile(store.GetRawData($"Internal/sh_{Type}_Output.h"), false);
 
-<<<<<<< HEAD
                     if (!string.IsNullOrEmpty(outputCode))
                     {
-                        string realMainName = "real_main_" + Guid.NewGuid().ToString("N");
+                        const string real_main_name = "__internal_real_main";
 
-                        outputCode = outputCode.Replace("{{ real_main }}", realMainName);
-                        result = Regex.Replace(result, @"void main\((.*)\)", $"void {realMainName}()") + outputCode + '\n';
-=======
-                        if (!string.IsNullOrEmpty(backbufferCode))
-                        {
-                            const string real_main_name = "__internal_real_main";
-
-                            backbufferCode = backbufferCode.Replace("{{ real_main }}", real_main_name);
-                            code = Regex.Replace(code, @"void main\((.*)\)", $"void {real_main_name}()") + backbufferCode + '\n';
-                        }
->>>>>>> 4253ec8f
+                        outputCode = outputCode.Replace("{{ real_main }}", real_main_name);
+                        result = Regex.Replace(result, @"void main\((.*)\)", $"void {real_main_name}()") + outputCode + '\n';
                     }
                 }
 
