// Copyright (c) ppy Pty Ltd <contact@ppy.sh>. Licensed under the MIT Licence.
// See the LICENCE file in the repository root for full licence text.

using System;
using System.Diagnostics.CodeAnalysis;
using System.Linq;
using osu.Framework.Extensions.ObjectExtensions;
using osu.Framework.Graphics.Rendering;
using osu.Framework.Graphics.Textures;
using osu.Framework.Graphics.Veldrid.Textures;
using osuTK;
using Veldrid;
using Texture = Veldrid.Texture;

namespace osu.Framework.Graphics.Veldrid.Buffers
{
    internal class VeldridFrameBuffer : IFrameBuffer, IVeldridFrameBuffer
    {
        public osu.Framework.Graphics.Textures.Texture Texture { get; }

        public Framebuffer Framebuffer { get; private set; }

        private readonly VeldridRenderer renderer;
        private readonly PixelFormat? depthFormat;
        private readonly VeldridTexture colourTarget;
<<<<<<< HEAD
=======
        private readonly bool externalColourTarget;
        private readonly int mipLevel;
>>>>>>> 3a6466ed
        private Texture? depthTarget;

        private Vector2 size = Vector2.One;

        public Vector2 Size
        {
            get => size;
            set
            {
                if (value == size)
                    return;

                size = value;

                colourTarget.Width = (int)Math.Ceiling(size.X);
                colourTarget.Height = (int)Math.Ceiling(size.Y);
                colourTarget.SetData(new TextureUpload());
                colourTarget.Upload();

                recreateResources();
            }
        }

        public VeldridFrameBuffer(VeldridRenderer renderer, PixelFormat[]? formats = null, SamplerFilter filteringMode = SamplerFilter.MinLinear_MagLinear_MipLinear)
        {
            // todo: we probably want the arguments separated to "PixelFormat[] colorFormats, PixelFormat depthFormat".
            if (formats?.Length > 1)
                throw new ArgumentException("Veldrid framebuffer cannot contain more than one depth target.");

            this.renderer = renderer;

            depthFormat = formats?[0];

            colourTarget = new FrameBufferTexture(renderer, filteringMode);
            Texture = renderer.CreateTexture(colourTarget);

            recreateResources();
        }

        [MemberNotNull(nameof(Framebuffer))]
        private void recreateResources()
        {
            // The texture is created once and resized internally, so it should not be deleted.
            deleteResources(false);

            if (depthFormat is PixelFormat depth)
            {
                var depthDescription = TextureDescription.Texture2D((uint)colourTarget.Width, (uint)colourTarget.Height, 1, 1, depth, TextureUsage.DepthStencil);
                depthTarget = renderer.Factory.CreateTexture(ref depthDescription);
            }

            FramebufferDescription description = new FramebufferDescription
            {
                ColorTargets = new[] { new FramebufferAttachmentDescription(colourTarget.GetResourceList().Single().Texture, 0) },
                DepthTarget = depthTarget == null ? null : new FramebufferAttachmentDescription(depthTarget, 0)
            };

            Framebuffer = renderer.Factory.CreateFramebuffer(ref description);

            // Check if we need to rebind this framebuffer as a result of recreating it.
            if (renderer.IsFrameBufferBound(this))
            {
                Unbind();
                Bind();
            }
        }

        /// <summary>
        /// Deletes the resources of this frame buffer.
        /// </summary>
        /// <param name="deleteTexture">Whether the texture should also be deleted.</param>
        private void deleteResources(bool deleteTexture)
        {
            if (deleteTexture)
                colourTarget.Dispose();

            if (Framebuffer.IsNotNull())
                Framebuffer.Dispose();

            depthTarget?.Dispose();
        }

        public void Bind() => renderer.BindFrameBuffer(this);
        public void Unbind() => renderer.UnbindFrameBuffer(this);

        ~VeldridFrameBuffer()
        {
            renderer.ScheduleDisposal(b => b.Dispose(false), this);
        }

        public void Dispose()
        {
            Dispose(true);
            GC.SuppressFinalize(this);
        }

        private bool isDisposed;

        protected void Dispose(bool disposing)
        {
            if (isDisposed)
                return;

            while (renderer.IsFrameBufferBound(this))
                Unbind();

            deleteResources(true);

            isDisposed = true;
        }

        private class FrameBufferTexture : VeldridTexture
        {
            protected override TextureUsage Usages => base.Usages | TextureUsage.RenderTarget;

            public FrameBufferTexture(VeldridRenderer renderer, SamplerFilter filteringMode = SamplerFilter.MinLinear_MagLinear_MipLinear)
                : base(renderer, 1, 1, true, filteringMode)
            {
                BypassTextureUploadQueueing = true;

                SetData(new TextureUpload());
                Upload();
            }

            public override int Width
            {
                get => base.Width;
                set => base.Width = Math.Clamp(value, 1, Renderer.MaxTextureSize);
            }

            public override int Height
            {
                get => base.Height;
                set => base.Height = Math.Clamp(value, 1, Renderer.MaxTextureSize);
            }
        }
    }
}<|MERGE_RESOLUTION|>--- conflicted
+++ resolved
@@ -23,11 +23,8 @@
         private readonly VeldridRenderer renderer;
         private readonly PixelFormat? depthFormat;
         private readonly VeldridTexture colourTarget;
-<<<<<<< HEAD
-=======
         private readonly bool externalColourTarget;
         private readonly int mipLevel;
->>>>>>> 3a6466ed
         private Texture? depthTarget;
 
         private Vector2 size = Vector2.One;
@@ -67,11 +64,23 @@
             recreateResources();
         }
 
+        internal VeldridFrameBuffer(VeldridRenderer renderer, VeldridTexture colourTarget, int mipLevel)
+        {
+            this.renderer = renderer;
+            this.colourTarget = colourTarget;
+            this.mipLevel = mipLevel;
+
+            Texture = renderer.CreateTexture(colourTarget);
+            externalColourTarget = true;
+
+            recreateResources();
+        }
+
         [MemberNotNull(nameof(Framebuffer))]
         private void recreateResources()
         {
             // The texture is created once and resized internally, so it should not be deleted.
-            deleteResources(false);
+            DeleteResources(false);
 
             if (depthFormat is PixelFormat depth)
             {
@@ -81,7 +90,7 @@
 
             FramebufferDescription description = new FramebufferDescription
             {
-                ColorTargets = new[] { new FramebufferAttachmentDescription(colourTarget.GetResourceList().Single().Texture, 0) },
+                ColorTargets = new[] { new FramebufferAttachmentDescription(colourTarget.GetResourceList().Single().Texture, 0, (uint)mipLevel) },
                 DepthTarget = depthTarget == null ? null : new FramebufferAttachmentDescription(depthTarget, 0)
             };
 
@@ -99,9 +108,9 @@
         /// Deletes the resources of this frame buffer.
         /// </summary>
         /// <param name="deleteTexture">Whether the texture should also be deleted.</param>
-        private void deleteResources(bool deleteTexture)
+        public void DeleteResources(bool deleteTexture)
         {
-            if (deleteTexture)
+            if (deleteTexture && !externalColourTarget)
                 colourTarget.Dispose();
 
             if (Framebuffer.IsNotNull())
@@ -131,11 +140,7 @@
             if (isDisposed)
                 return;
 
-            while (renderer.IsFrameBufferBound(this))
-                Unbind();
-
-            deleteResources(true);
-
+            renderer.DeleteFrameBuffer(this);
             isDisposed = true;
         }
 
