// Copyright (c) ppy Pty Ltd <contact@ppy.sh>. Licensed under the MIT Licence.
// See the LICENCE file in the repository root for full licence text.

using FFmpeg.AutoGen;
using osu.Framework.Graphics.Textures;
using System;
using System.Collections.Concurrent;
using System.Collections.Generic;
using System.IO;
using System.Runtime.InteropServices;
using System.Threading;
using System.Threading.Tasks;
using osu.Framework.Allocation;
using osu.Framework.Bindables;
using osu.Framework.Logging;
using osu.Framework.Platform;
using osu.Framework.Threading;
using AGffmpeg = FFmpeg.AutoGen.ffmpeg;

namespace osu.Framework.Graphics.Video
{
    /// <summary>
    /// Represents a video decoder that can be used convert video streams and files into textures.
    /// </summary>
    public unsafe class VideoDecoder : IDisposable
    {
        /// <summary>
        /// The duration of the video that is being decoded. Can only be queried after the decoder has started decoding has loaded. This value may be an estimate by FFmpeg, depending on the video loaded.
        /// </summary>
        public double Duration => stream == null ? 0 : duration * timeBaseInSeconds * 1000;

        /// <summary>
        /// True if the decoder currently does not decode any more frames, false otherwise.
        /// </summary>
        public bool IsRunning => state == DecoderState.Running;

        /// <summary>
        /// True if the decoder has faulted after starting to decode. You can try to restart a failed decoder by invoking <see cref="StartDecoding"/> again.
        /// </summary>
        public bool IsFaulted => state == DecoderState.Faulted;

        /// <summary>
        /// The timestamp of the last frame that was decoded by this video decoder, or 0 if no frames have been decoded.
        /// </summary>
        public float LastDecodedFrameTime => lastDecodedFrameTime;

        /// <summary>
        /// The frame rate of the video stream this decoder is decoding.
        /// </summary>
        public double FrameRate => stream == null ? 0 : stream->avg_frame_rate.GetValue();

        /// <summary>
        /// True if the decoder can seek, false otherwise. Determined by the stream this decoder was created with.
        /// </summary>
        public bool CanSeek => videoStream?.CanSeek == true;

        /// <summary>
        /// The current state of the <see cref="VideoDecoder"/>, as a bindable.
        /// </summary>
        public IBindable<DecoderState> State => bindableState;

        private readonly Bindable<DecoderState> bindableState = new Bindable<DecoderState>();

        private volatile DecoderState volatileState;

        private DecoderState state
        {
            get => volatileState;
            set
            {
                if (volatileState == value) return;

                scheduler?.Add(() => bindableState.Value = value);
                volatileState = value;
            }
        }

        private readonly Scheduler scheduler;

        // libav-context-related
        private AVFormatContext* formatContext;
        private AVStream* stream;
        private AVCodecParameters codecParams;
        private byte* contextBuffer;
        private byte[] managedContextBuffer;

        private avio_alloc_context_read_packet readPacketCallback;
        private avio_alloc_context_seek seekCallback;

        private bool isDisposed;
        private Stream videoStream;

        private double timeBaseInSeconds;
        private long duration;

        private AVFilterGraph* filterGraph;
        private AVFilterContext* buffersinkCtx;
        private AVFilterContext* buffersrcCtx;
        private bool useFilter;

        // active decoder state
        private volatile float lastDecodedFrameTime;

        private Task decodingTask;
        private CancellationTokenSource decodingTaskCancellationTokenSource;

        private double? skipOutputUntilTime;

        private readonly ConcurrentQueue<DecodedFrame> decodedFrames;
        private readonly ConcurrentQueue<Action> decoderCommands;

        private readonly ConcurrentQueue<Texture> availableTextures;

        private ObjectHandle<VideoDecoder> handle;

        private readonly FFmpegFuncs ffmpeg;

        internal bool Looping;

        /// <summary>
        /// Creates a new video decoder that decodes the given video file.
        /// </summary>
        /// <param name="filename">The path to the file that should be decoded.</param>
        /// <param name="scheduler">The <see cref="Scheduler"/> to use when scheduling tasks from the decoder thread.</param>
        public VideoDecoder(string filename, Scheduler scheduler)
            : this(File.OpenRead(filename), scheduler)
        {
        }

        /// <summary>
        /// Creates a new video decoder that decodes the given video stream.
        /// </summary>
        /// <param name="videoStream">The stream that should be decoded.</param>
        /// <param name="scheduler">The <see cref="Scheduler"/> to use when scheduling tasks from the decoder thread.</param>
        public VideoDecoder(Stream videoStream, Scheduler scheduler)
        {
            ffmpeg = CreateFuncs();

            this.scheduler = scheduler;
            this.videoStream = videoStream;
            if (!videoStream.CanRead)
                throw new InvalidOperationException($"The given stream does not support reading. A stream used for a {nameof(VideoDecoder)} must support reading.");

            state = DecoderState.Ready;
            decodedFrames = new ConcurrentQueue<DecodedFrame>();
            decoderCommands = new ConcurrentQueue<Action>();
            availableTextures = new ConcurrentQueue<Texture>(); // TODO: use "real" object pool when there's some public pool supporting disposables
            handle = new ObjectHandle<VideoDecoder>(this, GCHandleType.Normal);
        }

        /// <summary>
        /// Seek the decoder to the given timestamp. This will fail if <see cref="CanSeek"/> is false.
        /// </summary>
        /// <param name="targetTimestamp">The timestamp to seek to.</param>
        public void Seek(double targetTimestamp)
        {
            if (!CanSeek)
                throw new InvalidOperationException("This decoder cannot seek because the underlying stream used to decode the video does not support seeking.");

            decoderCommands.Enqueue(() =>
            {
                ffmpeg.av_seek_frame(formatContext, stream->index, (long)(targetTimestamp / timeBaseInSeconds / 1000.0), AGffmpeg.AVSEEK_FLAG_BACKWARD);
                skipOutputUntilTime = targetTimestamp;
            });
        }

        /// <summary>
        /// Returns the given frames back to the decoder, allowing the decoder to reuse the textures contained in the frames to draw new frames.
        /// </summary>
        /// <param name="frames">The frames that should be returned to the decoder.</param>
        public void ReturnFrames(IEnumerable<DecodedFrame> frames)
        {
            foreach (var f in frames)
            {
                ((VideoTexture)f.Texture.TextureGL).FlushUploads();
                availableTextures.Enqueue(f.Texture);
            }
        }

        /// <summary>
        /// Starts the decoding process. The decoding will happen asynchronously in a separate thread. The decoded frames can be retrieved by using <see cref="GetDecodedFrames"/>.
        /// </summary>
        public void StartDecoding()
        {
            // only prepare for decoding if this is our first time starting the decoding process
            if (formatContext == null)
            {
                try
                {
                    prepareDecoding();
                }
                catch (Exception e)
                {
                    Logger.Log($"VideoDecoder faulted: {e}");
                    state = DecoderState.Faulted;
                    return;
                }
            }

            decodingTaskCancellationTokenSource = new CancellationTokenSource();
            decodingTask = Task.Factory.StartNew(() => decodingLoop(decodingTaskCancellationTokenSource.Token), decodingTaskCancellationTokenSource.Token, TaskCreationOptions.LongRunning, TaskScheduler.Default);
        }

        /// <summary>
        /// Stops the decoding process. Optionally waits for the decoder thread to terminate.
        /// </summary>
        /// <param name="waitForDecoderExit">True if this method should wait for the decoder thread to terminate, false otherwise.</param>
        public void StopDecoding(bool waitForDecoderExit)
        {
            if (decodingTask == null)
                return;

            decodingTaskCancellationTokenSource.Cancel();
            if (waitForDecoderExit)
                decodingTask.Wait();

            decodingTask = null;
            decodingTaskCancellationTokenSource.Dispose();
            decodingTaskCancellationTokenSource = null;

            state = DecoderState.Ready;
        }

        /// <summary>
        /// Gets all frames that have been decoded by the decoder up until the point in time when this method was called.
        /// Retrieving decoded frames using this method consumes them, ie calling this method again will never retrieve the same frame twice.
        /// </summary>
        /// <returns>The frames that have been decoded up until the point in time this method was called.</returns>
        public IEnumerable<DecodedFrame> GetDecodedFrames()
        {
            var frames = new List<DecodedFrame>(decodedFrames.Count);
            while (decodedFrames.TryDequeue(out var df))
                frames.Add(df);

            return frames;
        }

        [MonoPInvokeCallback(typeof(avio_alloc_context_read_packet))]
        private static int readPacket(void* opaque, byte* bufferPtr, int bufferSize)
        {
            var handle = new ObjectHandle<VideoDecoder>((IntPtr)opaque);
            if (!handle.GetTarget(out VideoDecoder decoder))
                return 0;

            if (bufferSize != decoder.managedContextBuffer.Length)
                decoder.managedContextBuffer = new byte[bufferSize];

            var bytesRead = decoder.videoStream.Read(decoder.managedContextBuffer, 0, bufferSize);
            Marshal.Copy(decoder.managedContextBuffer, 0, (IntPtr)bufferPtr, bytesRead);
            return bytesRead;
        }

        [MonoPInvokeCallback(typeof(avio_alloc_context_seek))]
        private static long seek(void* opaque, long offset, int whence)
        {
            var handle = new ObjectHandle<VideoDecoder>((IntPtr)opaque);
            if (!handle.GetTarget(out VideoDecoder decoder))
                return -1;

            if (!decoder.videoStream.CanSeek)
                throw new InvalidOperationException("Tried seeking on a video sourced by a non-seekable stream.");

            switch (whence)
            {
                case StdIo.SEEK_CUR:
                    decoder.videoStream.Seek(offset, SeekOrigin.Current);
                    break;

                case StdIo.SEEK_END:
                    decoder.videoStream.Seek(offset, SeekOrigin.End);
                    break;

                case StdIo.SEEK_SET:
                    decoder.videoStream.Seek(offset, SeekOrigin.Begin);
                    break;

                case AGffmpeg.AVSEEK_SIZE:
                    return decoder.videoStream.Length;

                default:
                    return -1;
            }

            return decoder.videoStream.Position;
        }

        private void initFilters()
        {
            AVFilter* buffersrc = ffmpeg.avfilter_get_by_name("buffer");
            AVFilter* buffersink = ffmpeg.avfilter_get_by_name("buffersink");
            AVFilterInOut* outputs = ffmpeg.avfilter_inout_alloc();
            AVFilterInOut* inputs = ffmpeg.avfilter_inout_alloc();

            filterGraph = ffmpeg.avfilter_graph_alloc();

            var args = $"video_size={stream->codec->width}x{stream->codec->height}:pix_fmt={(int)stream->codec->pix_fmt}:" +
                       $"time_base={stream->codec->time_base.num}/{stream->codec->time_base.den}:" +
                       $"pixel_aspect={stream->codec->sample_aspect_ratio.num}/{stream->codec->sample_aspect_ratio.den}";

            AVFilterContext* tmp;
            var bufferSrcResult = ffmpeg.avfilter_graph_create_filter(&tmp, buffersrc, "in", args, null, filterGraph);
            buffersrcCtx = tmp;

            if (bufferSrcResult < 0)
                throw new Exception($"Error {bufferSrcResult} creating buffer source");

            tmp = null;
            var bufferSinkResult = ffmpeg.avfilter_graph_create_filter(&tmp, buffersink, "out", null, null, filterGraph);
            buffersinkCtx = tmp;

            if (bufferSinkResult < 0)
                throw new Exception($"Error {bufferSinkResult} creating buffer sink");

            outputs->name = ffmpeg.av_strdup("in");
            outputs->filter_ctx = buffersrcCtx;
            outputs->pad_idx = 0;
            outputs->next = null;

            inputs->name = ffmpeg.av_strdup("out");
            inputs->filter_ctx = buffersinkCtx;
            inputs->pad_idx = 0;
            inputs->next = null;

            var filterGraphResult = ffmpeg.avfilter_graph_parse_ptr(filterGraph, "format=pix_fmts=yuv420p",
                &inputs, &outputs, null);
            if (filterGraphResult < 0)
                throw new Exception($"Error {filterGraphResult} opening filter graph");

            var filterConfigResult = ffmpeg.avfilter_graph_config(filterGraph, null);
            if (filterConfigResult < 0)
                throw new Exception($"Error {filterConfigResult} verifiying filter graph");
        }

        // sets up libavformat state: creates the AVFormatContext, the frames, etc. to start decoding, but does not actually start the decodingLoop
        private void prepareDecoding()
        {
            const int context_buffer_size = 4096;

            // the first call to FFmpeg will throw an exception if the libraries cannot be found
            // this will be safely handled in StartDecoding()
            var fcPtr = ffmpeg.avformat_alloc_context();
            formatContext = fcPtr;
            contextBuffer = (byte*)ffmpeg.av_malloc(context_buffer_size);
            managedContextBuffer = new byte[context_buffer_size];
            readPacketCallback = readPacket;
            seekCallback = seek;
            formatContext->pb = ffmpeg.avio_alloc_context(contextBuffer, context_buffer_size, 0, (void*)handle.Handle, readPacketCallback, null, seekCallback);

            int openInputResult = ffmpeg.avformat_open_input(&fcPtr, "dummy", null, null);
            if (openInputResult < 0)
                throw new InvalidOperationException($"Error {openInputResult} opening file or stream.");

            int findStreamInfoResult = ffmpeg.avformat_find_stream_info(formatContext, null);
            if (findStreamInfoResult < 0)
                throw new InvalidOperationException($"Error {findStreamInfoResult} finding stream info.");

            var nStreams = formatContext->nb_streams;

            for (var i = 0; i < nStreams; ++i)
            {
                stream = formatContext->streams[i];

                codecParams = *stream->codecpar;

                if (codecParams.codec_type == AVMediaType.AVMEDIA_TYPE_VIDEO)
                {
                    // The video shader only works on YUV420P pixel format
                    useFilter = stream->codec->pix_fmt != AVPixelFormat.AV_PIX_FMT_YUV420P;

                    duration = stream->duration <= 0 ? formatContext->duration : stream->duration;

                    timeBaseInSeconds = stream->time_base.GetValue();
                    var codecPtr = ffmpeg.avcodec_find_decoder(codecParams.codec_id);
                    if (codecPtr == null)
                        throw new InvalidOperationException($"Couldn't find codec with id: {codecParams.codec_id}");

                    int openCodecResult = ffmpeg.avcodec_open2(stream->codec, codecPtr, null);
                    if (openCodecResult < 0)
                        throw new InvalidOperationException($"Error {openCodecResult} trying to open codec with id: {codecParams.codec_id}");

<<<<<<< HEAD
=======
                    frame = ffmpeg.av_frame_alloc();
                    ffmpegFrame = ffmpeg.av_frame_alloc();

                    uncompressedFrameSize = ffmpeg.av_image_get_buffer_size(AVPixelFormat.AV_PIX_FMT_RGBA, codecParams.width, codecParams.height, 1);
                    frameRgbBufferPtr = Marshal.AllocHGlobal(uncompressedFrameSize);

                    var dataArr4 = *(byte_ptrArray4*)&ffmpegFrame->data;
                    var linesizeArr4 = *(int_array4*)&ffmpegFrame->linesize;
                    var result = ffmpeg.av_image_fill_arrays(ref dataArr4, ref linesizeArr4, (byte*)frameRgbBufferPtr, AVPixelFormat.AV_PIX_FMT_RGBA, codecParams.width, codecParams.height, 1);
                    if (result < 0)
                        throw new InvalidOperationException("Couldn't fill image arrays.");

                    for (uint j = 0; j < byte_ptrArray4.Size; ++j)
                    {
                        ffmpegFrame->data[j] = dataArr4[j];
                        ffmpegFrame->linesize[j] = linesizeArr4[j];
                    }

>>>>>>> 885c4fb3
                    break;
                }
            }

            if (useFilter) initFilters();
        }

        private void decodingLoop(CancellationToken cancellationToken)
        {
            var packet = ffmpeg.av_packet_alloc();

            const int max_pending_frames = 9;

            try
            {
                while (true)
                {
                    if (cancellationToken.IsCancellationRequested)
                        return;

                    if (decodedFrames.Count < max_pending_frames)
                    {
                        int readFrameResult = ffmpeg.av_read_frame(formatContext, packet);

                        if (readFrameResult >= 0)
                        {
                            state = DecoderState.Running;

                            if (packet->stream_index == stream->index)
                            {
                                int sendPacketResult = ffmpeg.avcodec_send_packet(stream->codec, packet);
<<<<<<< HEAD
=======
                                if (sendPacketResult < 0)
                                    throw new InvalidOperationException($"Error {sendPacketResult} sending packet.");

                                var result = ffmpeg.avcodec_receive_frame(stream->codec, frame);
>>>>>>> 885c4fb3

                                if (sendPacketResult == 0)
                                {
                                    AVFrame* frame = ffmpeg.av_frame_alloc();

                                    var result = ffmpeg.avcodec_receive_frame(stream->codec, frame);

                                    if (result == 0)
                                    {
                                        var frameTime = (frame->best_effort_timestamp - stream->start_time) * timeBaseInSeconds * 1000;

                                        if (!skipOutputUntilTime.HasValue || skipOutputUntilTime.Value < frameTime)
                                        {
                                            skipOutputUntilTime = null;

                                            AVFrame* outFrame;

                                            if (useFilter)
                                            {
                                                var addFrameResult = ffmpeg.av_buffersrc_add_frame_flags(buffersrcCtx, frame, 0);
                                                if (addFrameResult < 0)
                                                    throw new Exception($"Error {addFrameResult} feeding filtergraph.");

                                                outFrame = ffmpeg.av_frame_alloc();
                                                var getFrameResult = ffmpeg.av_buffersink_get_frame(buffersinkCtx, outFrame);
                                                if (getFrameResult < 0)
                                                    throw new Exception($"Error {getFrameResult} gettting filtered frame.");

                                                ffmpeg.av_frame_free(&frame);
                                            }
                                            else outFrame = frame;

                                            if (!availableTextures.TryDequeue(out var tex))
                                                tex = new Texture(new VideoTexture(codecParams.width, codecParams.height));

                                            var upload = new VideoTextureUpload(outFrame, ffmpeg.av_frame_free);

                                            tex.SetData(upload);
                                            decodedFrames.Enqueue(new DecodedFrame { Time = frameTime, Texture = tex });
                                        }

                                        lastDecodedFrameTime = (float)frameTime;
                                    }
                                }
                                else Logger.Log($"Error {sendPacketResult} sending packet in VideoDecoder");
                            }

                            ffmpeg.av_packet_unref(packet);
                        }
                        else if (readFrameResult == AGffmpeg.AVERROR_EOF)
                        {
                            if (Looping)
                                Seek(0);
                            else
                                state = DecoderState.EndOfStream;
                        }
                        else
                        {
                            state = DecoderState.Ready;
                            Thread.Sleep(1);
                        }
                    }
                    else
                    {
                        // wait until existing buffers are consumed.
                        state = DecoderState.Ready;
                        Thread.Sleep(1);
                    }

                    while (!decoderCommands.IsEmpty)
                    {
                        if (cancellationToken.IsCancellationRequested)
                            return;

                        if (decoderCommands.TryDequeue(out var cmd))
                            cmd();
                    }
                }
            }
            catch (Exception e)
            {
                Logger.Log($"VideoDecoder faulted: {e}");
                state = DecoderState.Faulted;
            }
            finally
            {
                ffmpeg.av_packet_free(&packet);

                if (state != DecoderState.Faulted)
                    state = DecoderState.Stopped;
            }
        }

        protected virtual FFmpegFuncs CreateFuncs()
        {
            // other frameworks should handle native libraries themselves
#if NETCOREAPP
            AGffmpeg.GetOrLoadLibrary = name =>
            {
                int version = AGffmpeg.LibraryVersionMap[name];

                string libraryName = null;

                // "lib" prefix and extensions are resolved by .net core
                switch (RuntimeInfo.OS)
                {
                    case RuntimeInfo.Platform.MacOsx:
                        libraryName = $"{name}.{version}";
                        break;

                    case RuntimeInfo.Platform.Windows:
                        libraryName = $"{name}-{version}";
                        break;

                    case RuntimeInfo.Platform.Linux:
                        libraryName = name;
                        break;
                }

                return NativeLibrary.Load(libraryName, System.Reflection.Assembly.GetEntryAssembly(), DllImportSearchPath.UseDllDirectoryForDependencies | DllImportSearchPath.SafeDirectories);
            };
#endif

            return new FFmpegFuncs
            {
                av_frame_alloc = AGffmpeg.av_frame_alloc,
                av_frame_free = AGffmpeg.av_frame_free,
                av_frame_unref = AGffmpeg.av_frame_unref,
                av_strdup = AGffmpeg.av_strdup,
                av_malloc = AGffmpeg.av_malloc,
                av_packet_alloc = AGffmpeg.av_packet_alloc,
                av_packet_unref = AGffmpeg.av_packet_unref,
                av_packet_free = AGffmpeg.av_packet_free,
                av_read_frame = AGffmpeg.av_read_frame,
                av_seek_frame = AGffmpeg.av_seek_frame,
                avcodec_find_decoder = AGffmpeg.avcodec_find_decoder,
                avcodec_open2 = AGffmpeg.avcodec_open2,
                avcodec_receive_frame = AGffmpeg.avcodec_receive_frame,
                avcodec_send_packet = AGffmpeg.avcodec_send_packet,
                avformat_alloc_context = AGffmpeg.avformat_alloc_context,
                avformat_close_input = AGffmpeg.avformat_close_input,
                avformat_find_stream_info = AGffmpeg.avformat_find_stream_info,
                avformat_open_input = AGffmpeg.avformat_open_input,
                avio_alloc_context = AGffmpeg.avio_alloc_context,
                avfilter_get_by_name = AGffmpeg.avfilter_get_by_name,
                avfilter_inout_alloc = AGffmpeg.avfilter_inout_alloc,
                avfilter_graph_free = AGffmpeg.avfilter_graph_free,
                avfilter_graph_create_filter = AGffmpeg.avfilter_graph_create_filter,
                avfilter_graph_alloc = AGffmpeg.avfilter_graph_alloc,
                avfilter_graph_parse_ptr = AGffmpeg.avfilter_graph_parse_ptr,
                avfilter_graph_config = AGffmpeg.avfilter_graph_config,
                av_buffersrc_add_frame_flags = AGffmpeg.av_buffersrc_add_frame_flags,
                av_buffersink_get_frame = AGffmpeg.av_buffersink_get_frame,
            };
        }

        #region Disposal

        ~VideoDecoder()
        {
            Dispose(false);
        }

        public void Dispose()
        {
            Dispose(true);
            GC.SuppressFinalize(this);
        }

        protected virtual void Dispose(bool disposing)
        {
            if (isDisposed)
                return;

            isDisposed = true;

            decoderCommands.Clear();

            StopDecoding(true);

            if (formatContext != null)
            {
                fixed (AVFormatContext** ptr = &formatContext)
                    ffmpeg.avformat_close_input(ptr);
            }

            seekCallback = null;
            readPacketCallback = null;
            managedContextBuffer = null;

            videoStream.Dispose();
            videoStream = null;

            // gets freed by libavformat when closing the input
            contextBuffer = null;

            if (filterGraph != null)
            {
                fixed (AVFilterGraph** ptr = &filterGraph)
                    ffmpeg.avfilter_graph_free(ptr);
            }

            while (decodedFrames.TryDequeue(out var f))
                f.Texture.Dispose();

            while (availableTextures.TryDequeue(out var t))
                t.Dispose();

            handle.Dispose();
        }

        #endregion

        /// <summary>
        /// Represents the possible states the decoder can be in.
        /// </summary>
        public enum DecoderState
        {
            /// <summary>
            /// The decoder is ready to begin decoding. This is the default state before the decoder starts operations.
            /// </summary>
            Ready = 0,

            /// <summary>
            /// The decoder is currently running and decoding frames.
            /// </summary>
            Running = 1,

            /// <summary>
            /// The decoder has faulted with an exception.
            /// </summary>
            Faulted = 2,

            /// <summary>
            /// The decoder has reached the end of the video data.
            /// </summary>
            EndOfStream = 3,

            /// <summary>
            /// The decoder has been completely stopped and cannot be resumed.
            /// </summary>
            Stopped = 4,
        }
    }
}<|MERGE_RESOLUTION|>--- conflicted
+++ resolved
@@ -302,14 +302,14 @@
             buffersrcCtx = tmp;
 
             if (bufferSrcResult < 0)
-                throw new Exception($"Error {bufferSrcResult} creating buffer source");
+                throw new InvalidOperationException($"Error {bufferSrcResult} creating buffer source");
 
             tmp = null;
             var bufferSinkResult = ffmpeg.avfilter_graph_create_filter(&tmp, buffersink, "out", null, null, filterGraph);
             buffersinkCtx = tmp;
 
             if (bufferSinkResult < 0)
-                throw new Exception($"Error {bufferSinkResult} creating buffer sink");
+                throw new InvalidOperationException($"Error {bufferSinkResult} creating buffer sink");
 
             outputs->name = ffmpeg.av_strdup("in");
             outputs->filter_ctx = buffersrcCtx;
@@ -324,11 +324,11 @@
             var filterGraphResult = ffmpeg.avfilter_graph_parse_ptr(filterGraph, "format=pix_fmts=yuv420p",
                 &inputs, &outputs, null);
             if (filterGraphResult < 0)
-                throw new Exception($"Error {filterGraphResult} opening filter graph");
+                throw new InvalidOperationException($"Error {filterGraphResult} opening filter graph");
 
             var filterConfigResult = ffmpeg.avfilter_graph_config(filterGraph, null);
             if (filterConfigResult < 0)
-                throw new Exception($"Error {filterConfigResult} verifiying filter graph");
+                throw new InvalidOperationException($"Error {filterConfigResult} verifiying filter graph");
         }
 
         // sets up libavformat state: creates the AVFormatContext, the frames, etc. to start decoding, but does not actually start the decodingLoop
@@ -378,27 +378,6 @@
                     if (openCodecResult < 0)
                         throw new InvalidOperationException($"Error {openCodecResult} trying to open codec with id: {codecParams.codec_id}");
 
-<<<<<<< HEAD
-=======
-                    frame = ffmpeg.av_frame_alloc();
-                    ffmpegFrame = ffmpeg.av_frame_alloc();
-
-                    uncompressedFrameSize = ffmpeg.av_image_get_buffer_size(AVPixelFormat.AV_PIX_FMT_RGBA, codecParams.width, codecParams.height, 1);
-                    frameRgbBufferPtr = Marshal.AllocHGlobal(uncompressedFrameSize);
-
-                    var dataArr4 = *(byte_ptrArray4*)&ffmpegFrame->data;
-                    var linesizeArr4 = *(int_array4*)&ffmpegFrame->linesize;
-                    var result = ffmpeg.av_image_fill_arrays(ref dataArr4, ref linesizeArr4, (byte*)frameRgbBufferPtr, AVPixelFormat.AV_PIX_FMT_RGBA, codecParams.width, codecParams.height, 1);
-                    if (result < 0)
-                        throw new InvalidOperationException("Couldn't fill image arrays.");
-
-                    for (uint j = 0; j < byte_ptrArray4.Size; ++j)
-                    {
-                        ffmpegFrame->data[j] = dataArr4[j];
-                        ffmpegFrame->linesize[j] = linesizeArr4[j];
-                    }
-
->>>>>>> 885c4fb3
                     break;
                 }
             }
@@ -430,13 +409,6 @@
                             if (packet->stream_index == stream->index)
                             {
                                 int sendPacketResult = ffmpeg.avcodec_send_packet(stream->codec, packet);
-<<<<<<< HEAD
-=======
-                                if (sendPacketResult < 0)
-                                    throw new InvalidOperationException($"Error {sendPacketResult} sending packet.");
-
-                                var result = ffmpeg.avcodec_receive_frame(stream->codec, frame);
->>>>>>> 885c4fb3
 
                                 if (sendPacketResult == 0)
                                 {
@@ -458,12 +430,12 @@
                                             {
                                                 var addFrameResult = ffmpeg.av_buffersrc_add_frame_flags(buffersrcCtx, frame, 0);
                                                 if (addFrameResult < 0)
-                                                    throw new Exception($"Error {addFrameResult} feeding filtergraph.");
+                                                    throw new InvalidOperationException($"Error {addFrameResult} feeding filtergraph.");
 
                                                 outFrame = ffmpeg.av_frame_alloc();
                                                 var getFrameResult = ffmpeg.av_buffersink_get_frame(buffersinkCtx, outFrame);
                                                 if (getFrameResult < 0)
-                                                    throw new Exception($"Error {getFrameResult} gettting filtered frame.");
+                                                    throw new InvalidOperationException($"Error {getFrameResult} gettting filtered frame.");
 
                                                 ffmpeg.av_frame_free(&frame);
                                             }
