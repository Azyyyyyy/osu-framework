--- conflicted
+++ resolved
@@ -6,14 +6,9 @@
 using System;
 using osu.Framework.Allocation;
 using osu.Framework.Bindables;
-<<<<<<< HEAD
-using osu.Framework.Graphics.OpenGL.Vertices;
-=======
 using osu.Framework.Graphics.Rendering;
->>>>>>> 478c9a78
 using osu.Framework.Graphics.Shaders;
 using osu.Framework.Graphics.Sprites;
-using osu.Framework.Graphics.Textures;
 using osu.Framework.Graphics.Transforms;
 
 namespace osu.Framework.Graphics.UserInterface
@@ -28,20 +23,25 @@
             set => current.Current = value;
         }
 
-        public CircularProgress()
+        [BackgroundDependencyLoader]
+        private void load(ShaderManager shaders, IRenderer renderer)
         {
-<<<<<<< HEAD
-            Current.ValueChanged += newValue => Invalidate(Invalidation.DrawNode);
-            Texture = Texture.WhitePixel;
-=======
-            Current.ValueChanged += c =>
+            Texture ??= renderer.WhitePixel;
+            TextureShader = shaders.Load(VertexShaderDescriptor.TEXTURE_2, "CircularProgress");
+            RoundedTextureShader = shaders.Load(VertexShaderDescriptor.TEXTURE_2, "CircularProgressRounded");
+        }
+
+        protected override void LoadComplete()
+        {
+            base.LoadComplete();
+
+            Current.BindValueChanged(c =>
             {
                 if (!double.IsFinite(c.NewValue))
                     throw new ArgumentException($"{nameof(Current)} must be finite, but is {c.NewValue}.");
 
                 Invalidate(Invalidation.DrawNode);
-            };
->>>>>>> 478c9a78
+            }, true);
         }
 
         protected override DrawNode CreateDrawNode() => new CircularProgressDrawNode(this);
@@ -52,36 +52,6 @@
         public TransformSequence<CircularProgress> FillTo<TEasing>(double newValue, double duration, in TEasing easing)
             where TEasing : IEasingFunction
             => this.TransformBindableTo(Current, newValue, duration, easing);
-
-        [BackgroundDependencyLoader]
-        private void load(ShaderManager shaders, IRenderer renderer)
-        {
-<<<<<<< HEAD
-            TextureShader = shaders.Load(VertexShaderDescriptor.TEXTURE_2, "CircularProgress");
-            RoundedTextureShader = shaders.Load(VertexShaderDescriptor.TEXTURE_2, "CircularProgressRounded");
-=======
-            texture ??= renderer.WhitePixel;
-            RoundedTextureShader = shaders.Load(VertexShaderDescriptor.TEXTURE_2, FragmentShaderDescriptor.TEXTURE_ROUNDED);
-            TextureShader = shaders.Load(VertexShaderDescriptor.TEXTURE_2, FragmentShaderDescriptor.TEXTURE);
-        }
-
-        private Texture texture;
-
-        public Texture Texture
-        {
-            get => texture;
-            set
-            {
-                if (value == texture)
-                    return;
-
-                texture?.Dispose();
-                texture = value;
-
-                Invalidate(Invalidation.DrawNode);
-            }
->>>>>>> 478c9a78
-        }
 
         private float innerRadius = 1;
 
@@ -123,12 +93,14 @@
                 progress = Math.Abs((float)Source.current.Value);
             }
 
-            protected override void Blit(Action<TexturedVertex2D> vertexAction)
+            protected override void Blit(IRenderer renderer)
             {
-                Shader.GetUniform<float>("innerRadius").UpdateValue(ref innerRadius);
-                Shader.GetUniform<float>("progress").UpdateValue(ref progress);
+                var shader = GetAppropriateShader(renderer);
 
-                base.Blit(vertexAction);
+                shader.GetUniform<float>("innerRadius").UpdateValue(ref innerRadius);
+                shader.GetUniform<float>("progress").UpdateValue(ref progress);
+
+                base.Blit(renderer);
             }
         }
     }
