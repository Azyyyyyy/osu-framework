﻿// Copyright (c) 2007-2016 ppy Pty Ltd <contact@ppy.sh>.
// Licensed under the MIT Licence - https://raw.githubusercontent.com/ppy/osu-framework/master/LICENCE

<<<<<<< HEAD
using System.Drawing;
using System.Drawing.Imaging;
using System.IO;
using System.Runtime.InteropServices;
using PixelFormat = OpenTK.Graphics.ES20.PixelFormat;
=======
using OpenTK.Graphics.ES30;
>>>>>>> f1ff0cb0

namespace osu.Framework.Graphics.Textures
{
    public class RawTexture
    {
        public int Width, Height;
        public PixelFormat PixelFormat;
        public byte[] Pixels;

        public static RawTexture FromStream(Stream stream)
        {
            using (Bitmap bitmap = new Bitmap(stream))
            {
                var data = bitmap.LockBits(new Rectangle(Point.Empty, bitmap.Size), ImageLockMode.ReadOnly, System.Drawing.Imaging.PixelFormat.Format32bppArgb);

                RawTexture t = new RawTexture
                {
                    Width = bitmap.Width,
                    Height = bitmap.Height,
                    Pixels = new byte[data.Width * data.Height * 4],
                    PixelFormat = PixelFormat.Rgba
                };

                unsafe
                {
                    //convert from BGRA (System.Drawing) to RGBA
                    //don't need to consider stride because we're in a raw format
                    var src = (byte*)data.Scan0;
                    fixed (byte* pixels = t.Pixels)
                    {
                        var dest = pixels;

                        int length = t.Pixels.Length / 4;
                        for (int i = 0; i < length; i++)
                        {
                            //BGRA -> RGBA
                            dest[0] = src[2];
                            dest[1] = src[1];
                            dest[2] = src[0];
                            dest[3] = src[3];

                            src += 4;
                            dest += 4;
                        }
                    }
                }

                bitmap.UnlockBits(data);

                return t;
            }
        }
    }
}<|MERGE_RESOLUTION|>--- conflicted
+++ resolved
@@ -1,66 +1,63 @@
-﻿// Copyright (c) 2007-2016 ppy Pty Ltd <contact@ppy.sh>.
-// Licensed under the MIT Licence - https://raw.githubusercontent.com/ppy/osu-framework/master/LICENCE
-
-<<<<<<< HEAD
-using System.Drawing;
-using System.Drawing.Imaging;
-using System.IO;
-using System.Runtime.InteropServices;
-using PixelFormat = OpenTK.Graphics.ES20.PixelFormat;
-=======
-using OpenTK.Graphics.ES30;
->>>>>>> f1ff0cb0
-
-namespace osu.Framework.Graphics.Textures
-{
-    public class RawTexture
-    {
-        public int Width, Height;
-        public PixelFormat PixelFormat;
-        public byte[] Pixels;
-
-        public static RawTexture FromStream(Stream stream)
-        {
-            using (Bitmap bitmap = new Bitmap(stream))
-            {
-                var data = bitmap.LockBits(new Rectangle(Point.Empty, bitmap.Size), ImageLockMode.ReadOnly, System.Drawing.Imaging.PixelFormat.Format32bppArgb);
-
-                RawTexture t = new RawTexture
-                {
-                    Width = bitmap.Width,
-                    Height = bitmap.Height,
-                    Pixels = new byte[data.Width * data.Height * 4],
-                    PixelFormat = PixelFormat.Rgba
-                };
-
-                unsafe
-                {
-                    //convert from BGRA (System.Drawing) to RGBA
-                    //don't need to consider stride because we're in a raw format
-                    var src = (byte*)data.Scan0;
-                    fixed (byte* pixels = t.Pixels)
-                    {
-                        var dest = pixels;
-
-                        int length = t.Pixels.Length / 4;
-                        for (int i = 0; i < length; i++)
-                        {
-                            //BGRA -> RGBA
-                            dest[0] = src[2];
-                            dest[1] = src[1];
-                            dest[2] = src[0];
-                            dest[3] = src[3];
-
-                            src += 4;
-                            dest += 4;
-                        }
-                    }
-                }
-
-                bitmap.UnlockBits(data);
-
-                return t;
-            }
-        }
-    }
+﻿// Copyright (c) 2007-2016 ppy Pty Ltd <contact@ppy.sh>.
+// Licensed under the MIT Licence - https://raw.githubusercontent.com/ppy/osu-framework/master/LICENCE
+
+using System.Drawing;
+using OpenTK.Graphics.ES30;
+using System.Drawing.Imaging;
+using System.IO;
+using System.Runtime.InteropServices;
+using PixelFormat = OpenTK.Graphics.ES30.PixelFormat;
+
+namespace osu.Framework.Graphics.Textures
+{
+    public class RawTexture
+    {
+        public int Width, Height;
+        public PixelFormat PixelFormat;
+        public byte[] Pixels;
+
+        public static RawTexture FromStream(Stream stream)
+        {
+            using (Bitmap bitmap = new Bitmap(stream))
+            {
+                var data = bitmap.LockBits(new Rectangle(Point.Empty, bitmap.Size), ImageLockMode.ReadOnly, System.Drawing.Imaging.PixelFormat.Format32bppArgb);
+
+                RawTexture t = new RawTexture
+                {
+                    Width = bitmap.Width,
+                    Height = bitmap.Height,
+                    Pixels = new byte[data.Width * data.Height * 4],
+                    PixelFormat = PixelFormat.Rgba
+                };
+
+                unsafe
+                {
+                    //convert from BGRA (System.Drawing) to RGBA
+                    //don't need to consider stride because we're in a raw format
+                    var src = (byte*)data.Scan0;
+                    fixed (byte* pixels = t.Pixels)
+                    {
+                        var dest = pixels;
+
+                        int length = t.Pixels.Length / 4;
+                        for (int i = 0; i < length; i++)
+                        {
+                            //BGRA -> RGBA
+                            dest[0] = src[2];
+                            dest[1] = src[1];
+                            dest[2] = src[0];
+                            dest[3] = src[3];
+
+                            src += 4;
+                            dest += 4;
+                        }
+                    }
+                }
+
+                bitmap.UnlockBits(data);
+
+                return t;
+            }
+        }
+    }
 }