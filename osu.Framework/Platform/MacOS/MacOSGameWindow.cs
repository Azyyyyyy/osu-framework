--- conflicted
+++ resolved
@@ -95,7 +95,6 @@
             }
         }
 
-<<<<<<< HEAD
         private NSApplicationPresentationOptions presentationOptionsForWindowMode(WindowMode windowMode)
         {
             switch (windowMode)
@@ -121,7 +120,6 @@
 
         private void windowDidExitFullScreen(IntPtr self, IntPtr cmd, IntPtr notification) => WindowMode.Value = Configuration.WindowMode.Windowed;
 
-=======
         private void refreshCursorState(object sender, OpenTK.FrameEventArgs e)
         {
             // If the cursor should be hidden, but something in the system has made it appear (such as a notification),
@@ -130,7 +128,6 @@
                 methodInvalidateCursorRects.Invoke(nativeWindow, new object[0]);
         }
 
->>>>>>> 705abf33
         private void flagsChanged(IntPtr self, IntPtr cmd, IntPtr sender)
         {
             var modifierFlags = (CocoaKeyModifiers)Cocoa.SendInt(sender, selModifierFlags);
