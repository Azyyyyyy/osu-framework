--- conflicted
+++ resolved
@@ -1,4 +1,3 @@
-<<<<<<< HEAD
 ﻿// Copyright (c) 2007-2018 ppy Pty Ltd <contact@ppy.sh>.
 // Licensed under the MIT Licence - https://raw.githubusercontent.com/ppy/osu-framework/master/LICENCE
 
@@ -55,61 +54,4 @@
             new KeyBinding(new KeyCombination(new[] { InputKey.Alt, InputKey.Super, InputKey.Right }), new PlatformAction(PlatformActionType.DocumentNext)),
         };
     }
-}
-=======
-﻿// Copyright (c) 2007-2018 ppy Pty Ltd <contact@ppy.sh>.
-// Licensed under the MIT Licence - https://raw.githubusercontent.com/ppy/osu-framework/master/LICENCE
-
-using System.Collections.Generic;
-using osu.Framework.Input;
-using osu.Framework.Input.Bindings;
-
-namespace osu.Framework.Platform.MacOS
-{
-    public class MacOSGameHost : DesktopGameHost
-    {
-        internal MacOSGameHost(string gameName, bool bindIPC = false)
-            : base(gameName, bindIPC)
-        {
-            Window = new MacOSGameWindow();
-            Window.WindowStateChanged += (sender, e) =>
-            {
-                if (Window.WindowState != OpenTK.WindowState.Minimized)
-                    OnActivated();
-                else
-                    OnDeactivated();
-            };
-        }
-
-        protected override Storage GetStorage(string baseName) => new MacOSStorage(baseName);
-
-        public override Clipboard GetClipboard() => new MacOSClipboard();
-
-        public override IEnumerable<KeyBinding> PlatformKeyBindings => new[]
-        {
-            new KeyBinding(new KeyCombination(new[] { InputKey.Super, InputKey.X }), new PlatformAction(PlatformActionType.Cut)),
-            new KeyBinding(new KeyCombination(new[] { InputKey.Super, InputKey.C }), new PlatformAction(PlatformActionType.Copy)),
-            new KeyBinding(new KeyCombination(new[] { InputKey.Super, InputKey.V }), new PlatformAction(PlatformActionType.Paste)),
-            new KeyBinding(new KeyCombination(new[] { InputKey.Super, InputKey.A }), new PlatformAction(PlatformActionType.SelectAll)),
-            new KeyBinding(InputKey.Left, new PlatformAction(PlatformActionType.CharPrevious, PlatformActionMethod.Move)),
-            new KeyBinding(InputKey.Right, new PlatformAction(PlatformActionType.CharNext, PlatformActionMethod.Move)),
-            new KeyBinding(InputKey.BackSpace, new PlatformAction(PlatformActionType.CharPrevious, PlatformActionMethod.Delete)),
-            new KeyBinding(InputKey.Delete, new PlatformAction(PlatformActionType.CharNext, PlatformActionMethod.Delete)),
-            new KeyBinding(new KeyCombination(new[] { InputKey.Shift, InputKey.Left }), new PlatformAction(PlatformActionType.CharPrevious, PlatformActionMethod.Select)),
-            new KeyBinding(new KeyCombination(new[] { InputKey.Shift, InputKey.Right }), new PlatformAction(PlatformActionType.CharNext, PlatformActionMethod.Select)),
-            new KeyBinding(new KeyCombination(new[] { InputKey.Alt, InputKey.Left }), new PlatformAction(PlatformActionType.WordPrevious, PlatformActionMethod.Move)),
-            new KeyBinding(new KeyCombination(new[] { InputKey.Alt, InputKey.Right }), new PlatformAction(PlatformActionType.WordNext, PlatformActionMethod.Move)),
-            new KeyBinding(new KeyCombination(new[] { InputKey.Alt, InputKey.BackSpace}), new PlatformAction(PlatformActionType.WordPrevious, PlatformActionMethod.Delete)),
-            new KeyBinding(new KeyCombination(new[] { InputKey.Alt, InputKey.Delete }), new PlatformAction(PlatformActionType.WordNext, PlatformActionMethod.Delete)),
-            new KeyBinding(new KeyCombination(new[] { InputKey.Alt, InputKey.Shift, InputKey.Left }), new PlatformAction(PlatformActionType.WordPrevious, PlatformActionMethod.Select)),
-            new KeyBinding(new KeyCombination(new[] { InputKey.Alt, InputKey.Shift, InputKey.Right }), new PlatformAction(PlatformActionType.WordNext, PlatformActionMethod.Select)),
-            new KeyBinding(new KeyCombination(new[] { InputKey.Super, InputKey.Left }), new PlatformAction(PlatformActionType.LineStart, PlatformActionMethod.Move)),
-            new KeyBinding(new KeyCombination(new[] { InputKey.Super, InputKey.Right }), new PlatformAction(PlatformActionType.LineEnd, PlatformActionMethod.Move)),
-            new KeyBinding(new KeyCombination(new[] { InputKey.Super, InputKey.BackSpace }), new PlatformAction(PlatformActionType.LineStart, PlatformActionMethod.Delete)),
-            new KeyBinding(new KeyCombination(new[] { InputKey.Super, InputKey.Delete }), new PlatformAction(PlatformActionType.LineEnd, PlatformActionMethod.Delete)),
-            new KeyBinding(new KeyCombination(new[] { InputKey.Super, InputKey.Shift, InputKey.Left }), new PlatformAction(PlatformActionType.LineStart, PlatformActionMethod.Select)),
-            new KeyBinding(new KeyCombination(new[] { InputKey.Super, InputKey.Shift, InputKey.Right }), new PlatformAction(PlatformActionType.LineEnd, PlatformActionMethod.Select)),
-        };
-    }
-}
->>>>>>> b210a4bd
+}