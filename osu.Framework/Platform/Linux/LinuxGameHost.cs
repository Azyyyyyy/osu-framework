﻿// Copyright (c) ppy Pty Ltd <contact@ppy.sh>. Licensed under the MIT Licence.
// See the LICENCE file in the repository root for full licence text.

using osu.Framework.Platform.Linux.Native;
using osu.Framework.Platform.Linux.Sdl;
using osuTK;

namespace osu.Framework.Platform.Linux
{
    public class LinuxGameHost : DesktopGameHost
    {
        internal LinuxGameHost(string gameName, bool bindIPC = false, ToolkitOptions toolkitOptions = default, bool portableInstallation = false, bool useSdl = false)
            : base(gameName, bindIPC, toolkitOptions, portableInstallation, useSdl)
        {
        }

<<<<<<< HEAD
        protected override IWindow CreateWindow() =>
            !UseSdl ? (IWindow)new LinuxGameWindow() : new Window();
=======
        protected override void SetupForRun()
        {
            base.SetupForRun();

            Window = new LinuxGameWindow();

            // required for the time being to address libbass_fx.so load failures (see https://github.com/ppy/osu/issues/2852)
            Library.Load("libbass.so", Library.LoadFlags.RTLD_LAZY | Library.LoadFlags.RTLD_GLOBAL);
        }
>>>>>>> 987b2b8a

        protected override Storage GetStorage(string baseName) => new LinuxStorage(baseName, this);

        public override Clipboard GetClipboard() =>
            Window is Window || (Window as LinuxGameWindow)?.IsSdl == true ? (Clipboard)new SdlClipboard() : new LinuxClipboard();
    }
}<|MERGE_RESOLUTION|>--- conflicted
+++ resolved
@@ -14,20 +14,16 @@
         {
         }
 
-<<<<<<< HEAD
-        protected override IWindow CreateWindow() =>
-            !UseSdl ? (IWindow)new LinuxGameWindow() : new Window();
-=======
         protected override void SetupForRun()
         {
             base.SetupForRun();
 
-            Window = new LinuxGameWindow();
-
             // required for the time being to address libbass_fx.so load failures (see https://github.com/ppy/osu/issues/2852)
             Library.Load("libbass.so", Library.LoadFlags.RTLD_LAZY | Library.LoadFlags.RTLD_GLOBAL);
         }
->>>>>>> 987b2b8a
+
+        protected override IWindow CreateWindow() =>
+            !UseSdl ? (IWindow)new LinuxGameWindow() : new Window();
 
         protected override Storage GetStorage(string baseName) => new LinuxStorage(baseName, this);
 
