// Copyright (c) ppy Pty Ltd <contact@ppy.sh>. Licensed under the MIT Licence.
// See the LICENCE file in the repository root for full licence text.

using System.Diagnostics.CodeAnalysis;
using System.Drawing;
using osu.Framework.Graphics.Primitives;
using osu.Framework.Input;
using osu.Framework.Input.Bindings;
using osuTK.Input;
using SDL;
using static SDL.SDL3;

namespace osu.Framework.Platform.SDL3
{
    public static class SDL3Extensions
    {
        public static Key ToKey(this SDL_KeyboardEvent sdlKeyboardEvent)
        {
            // Apple devices don't have the notion of NumLock (they have a Clear key instead).
            // treat them as if they always have NumLock on (the numpad always performs its primary actions).
<<<<<<< HEAD
            bool numLockOn = sdlKeyboardEvent.mod.HasFlagFast(SDL_Keymod.SDL_KMOD_NUM) || RuntimeInfo.IsApple;
=======
            bool numLockOn = sdlKeysym.mod.HasFlag(SDL_Keymod.SDL_KMOD_NUM) || RuntimeInfo.IsApple;
>>>>>>> 45cd7c7c

            switch (sdlKeyboardEvent.scancode)
            {
                default:
                case SDL_Scancode.SDL_SCANCODE_UNKNOWN:
                    return Key.Unknown;

                case SDL_Scancode.SDL_SCANCODE_KP_COMMA:
                    return Key.Comma;

                case SDL_Scancode.SDL_SCANCODE_KP_TAB:
                    return Key.Tab;

                case SDL_Scancode.SDL_SCANCODE_KP_BACKSPACE:
                    return Key.BackSpace;

                case SDL_Scancode.SDL_SCANCODE_KP_A:
                    return Key.A;

                case SDL_Scancode.SDL_SCANCODE_KP_B:
                    return Key.B;

                case SDL_Scancode.SDL_SCANCODE_KP_C:
                    return Key.C;

                case SDL_Scancode.SDL_SCANCODE_KP_D:
                    return Key.D;

                case SDL_Scancode.SDL_SCANCODE_KP_E:
                    return Key.E;

                case SDL_Scancode.SDL_SCANCODE_KP_F:
                    return Key.F;

                case SDL_Scancode.SDL_SCANCODE_KP_SPACE:
                    return Key.Space;

                case SDL_Scancode.SDL_SCANCODE_KP_CLEAR:
                    return Key.Clear;

                case SDL_Scancode.SDL_SCANCODE_RETURN:
                    return Key.Enter;

                case SDL_Scancode.SDL_SCANCODE_ESCAPE:
                    return Key.Escape;

                case SDL_Scancode.SDL_SCANCODE_BACKSPACE:
                    return Key.BackSpace;

                case SDL_Scancode.SDL_SCANCODE_TAB:
                    return Key.Tab;

                case SDL_Scancode.SDL_SCANCODE_SPACE:
                    return Key.Space;

                case SDL_Scancode.SDL_SCANCODE_APOSTROPHE:
                    return Key.Quote;

                case SDL_Scancode.SDL_SCANCODE_COMMA:
                    return Key.Comma;

                case SDL_Scancode.SDL_SCANCODE_MINUS:
                    return Key.Minus;

                case SDL_Scancode.SDL_SCANCODE_PERIOD:
                    return Key.Period;

                case SDL_Scancode.SDL_SCANCODE_SLASH:
                    return Key.Slash;

                case SDL_Scancode.SDL_SCANCODE_0:
                    return Key.Number0;

                case SDL_Scancode.SDL_SCANCODE_1:
                    return Key.Number1;

                case SDL_Scancode.SDL_SCANCODE_2:
                    return Key.Number2;

                case SDL_Scancode.SDL_SCANCODE_3:
                    return Key.Number3;

                case SDL_Scancode.SDL_SCANCODE_4:
                    return Key.Number4;

                case SDL_Scancode.SDL_SCANCODE_5:
                    return Key.Number5;

                case SDL_Scancode.SDL_SCANCODE_6:
                    return Key.Number6;

                case SDL_Scancode.SDL_SCANCODE_7:
                    return Key.Number7;

                case SDL_Scancode.SDL_SCANCODE_8:
                    return Key.Number8;

                case SDL_Scancode.SDL_SCANCODE_9:
                    return Key.Number9;

                case SDL_Scancode.SDL_SCANCODE_SEMICOLON:
                    return Key.Semicolon;

                case SDL_Scancode.SDL_SCANCODE_EQUALS:
                    return Key.Plus;

                case SDL_Scancode.SDL_SCANCODE_LEFTBRACKET:
                    return Key.BracketLeft;

                case SDL_Scancode.SDL_SCANCODE_BACKSLASH:
                    return Key.BackSlash;

                case SDL_Scancode.SDL_SCANCODE_RIGHTBRACKET:
                    return Key.BracketRight;

                case SDL_Scancode.SDL_SCANCODE_GRAVE:
                    return Key.Tilde;

                case SDL_Scancode.SDL_SCANCODE_A:
                    return Key.A;

                case SDL_Scancode.SDL_SCANCODE_B:
                    return Key.B;

                case SDL_Scancode.SDL_SCANCODE_C:
                    return Key.C;

                case SDL_Scancode.SDL_SCANCODE_D:
                    return Key.D;

                case SDL_Scancode.SDL_SCANCODE_E:
                    return Key.E;

                case SDL_Scancode.SDL_SCANCODE_F:
                    return Key.F;

                case SDL_Scancode.SDL_SCANCODE_G:
                    return Key.G;

                case SDL_Scancode.SDL_SCANCODE_H:
                    return Key.H;

                case SDL_Scancode.SDL_SCANCODE_I:
                    return Key.I;

                case SDL_Scancode.SDL_SCANCODE_J:
                    return Key.J;

                case SDL_Scancode.SDL_SCANCODE_K:
                    return Key.K;

                case SDL_Scancode.SDL_SCANCODE_L:
                    return Key.L;

                case SDL_Scancode.SDL_SCANCODE_M:
                    return Key.M;

                case SDL_Scancode.SDL_SCANCODE_N:
                    return Key.N;

                case SDL_Scancode.SDL_SCANCODE_O:
                    return Key.O;

                case SDL_Scancode.SDL_SCANCODE_P:
                    return Key.P;

                case SDL_Scancode.SDL_SCANCODE_Q:
                    return Key.Q;

                case SDL_Scancode.SDL_SCANCODE_R:
                    return Key.R;

                case SDL_Scancode.SDL_SCANCODE_S:
                    return Key.S;

                case SDL_Scancode.SDL_SCANCODE_T:
                    return Key.T;

                case SDL_Scancode.SDL_SCANCODE_U:
                    return Key.U;

                case SDL_Scancode.SDL_SCANCODE_V:
                    return Key.V;

                case SDL_Scancode.SDL_SCANCODE_W:
                    return Key.W;

                case SDL_Scancode.SDL_SCANCODE_X:
                    return Key.X;

                case SDL_Scancode.SDL_SCANCODE_Y:
                    return Key.Y;

                case SDL_Scancode.SDL_SCANCODE_Z:
                    return Key.Z;

                case SDL_Scancode.SDL_SCANCODE_CAPSLOCK:
                    return Key.CapsLock;

                case SDL_Scancode.SDL_SCANCODE_F1:
                    return Key.F1;

                case SDL_Scancode.SDL_SCANCODE_F2:
                    return Key.F2;

                case SDL_Scancode.SDL_SCANCODE_F3:
                    return Key.F3;

                case SDL_Scancode.SDL_SCANCODE_F4:
                    return Key.F4;

                case SDL_Scancode.SDL_SCANCODE_F5:
                    return Key.F5;

                case SDL_Scancode.SDL_SCANCODE_F6:
                    return Key.F6;

                case SDL_Scancode.SDL_SCANCODE_F7:
                    return Key.F7;

                case SDL_Scancode.SDL_SCANCODE_F8:
                    return Key.F8;

                case SDL_Scancode.SDL_SCANCODE_F9:
                    return Key.F9;

                case SDL_Scancode.SDL_SCANCODE_F10:
                    return Key.F10;

                case SDL_Scancode.SDL_SCANCODE_F11:
                    return Key.F11;

                case SDL_Scancode.SDL_SCANCODE_F12:
                    return Key.F12;

                case SDL_Scancode.SDL_SCANCODE_PRINTSCREEN:
                    return Key.PrintScreen;

                case SDL_Scancode.SDL_SCANCODE_SCROLLLOCK:
                    return Key.ScrollLock;

                case SDL_Scancode.SDL_SCANCODE_PAUSE:
                    return Key.Pause;

                case SDL_Scancode.SDL_SCANCODE_INSERT:
                    return Key.Insert;

                case SDL_Scancode.SDL_SCANCODE_HOME:
                    return Key.Home;

                case SDL_Scancode.SDL_SCANCODE_PAGEUP:
                    return Key.PageUp;

                case SDL_Scancode.SDL_SCANCODE_DELETE:
                    return Key.Delete;

                case SDL_Scancode.SDL_SCANCODE_END:
                    return Key.End;

                case SDL_Scancode.SDL_SCANCODE_PAGEDOWN:
                    return Key.PageDown;

                case SDL_Scancode.SDL_SCANCODE_RIGHT:
                    return Key.Right;

                case SDL_Scancode.SDL_SCANCODE_LEFT:
                    return Key.Left;

                case SDL_Scancode.SDL_SCANCODE_DOWN:
                    return Key.Down;

                case SDL_Scancode.SDL_SCANCODE_UP:
                    return Key.Up;

                case SDL_Scancode.SDL_SCANCODE_NUMLOCKCLEAR:
                    return Key.NumLock;

                case SDL_Scancode.SDL_SCANCODE_KP_DIVIDE:
                    return Key.KeypadDivide;

                case SDL_Scancode.SDL_SCANCODE_KP_MULTIPLY:
                    return Key.KeypadMultiply;

                case SDL_Scancode.SDL_SCANCODE_KP_MINUS:
                    return Key.KeypadMinus;

                case SDL_Scancode.SDL_SCANCODE_KP_PLUS:
                    return Key.KeypadPlus;

                case SDL_Scancode.SDL_SCANCODE_KP_ENTER:
                    return Key.KeypadEnter;

                case SDL_Scancode.SDL_SCANCODE_KP_1:
                    return numLockOn ? Key.Keypad1 : Key.End;

                case SDL_Scancode.SDL_SCANCODE_KP_2:
                    return numLockOn ? Key.Keypad2 : Key.Down;

                case SDL_Scancode.SDL_SCANCODE_KP_3:
                    return numLockOn ? Key.Keypad3 : Key.PageDown;

                case SDL_Scancode.SDL_SCANCODE_KP_4:
                    return numLockOn ? Key.Keypad4 : Key.Left;

                case SDL_Scancode.SDL_SCANCODE_KP_5:
                    return numLockOn ? Key.Keypad5 : Key.Clear;

                case SDL_Scancode.SDL_SCANCODE_KP_6:
                    return numLockOn ? Key.Keypad6 : Key.Right;

                case SDL_Scancode.SDL_SCANCODE_KP_7:
                    return numLockOn ? Key.Keypad7 : Key.Home;

                case SDL_Scancode.SDL_SCANCODE_KP_8:
                    return numLockOn ? Key.Keypad8 : Key.Up;

                case SDL_Scancode.SDL_SCANCODE_KP_9:
                    return numLockOn ? Key.Keypad9 : Key.PageUp;

                case SDL_Scancode.SDL_SCANCODE_KP_0:
                    return numLockOn ? Key.Keypad0 : Key.Insert;

                case SDL_Scancode.SDL_SCANCODE_KP_PERIOD:
                    return numLockOn ? Key.KeypadPeriod : Key.Delete;

                case SDL_Scancode.SDL_SCANCODE_NONUSBACKSLASH:
                    return Key.NonUSBackSlash;

                case SDL_Scancode.SDL_SCANCODE_F13:
                    return Key.F13;

                case SDL_Scancode.SDL_SCANCODE_F14:
                    return Key.F14;

                case SDL_Scancode.SDL_SCANCODE_F15:
                    return Key.F15;

                case SDL_Scancode.SDL_SCANCODE_F16:
                    return Key.F16;

                case SDL_Scancode.SDL_SCANCODE_F17:
                    return Key.F17;

                case SDL_Scancode.SDL_SCANCODE_F18:
                    return Key.F18;

                case SDL_Scancode.SDL_SCANCODE_F19:
                    return Key.F19;

                case SDL_Scancode.SDL_SCANCODE_F20:
                    return Key.F20;

                case SDL_Scancode.SDL_SCANCODE_F21:
                    return Key.F21;

                case SDL_Scancode.SDL_SCANCODE_F22:
                    return Key.F22;

                case SDL_Scancode.SDL_SCANCODE_F23:
                    return Key.F23;

                case SDL_Scancode.SDL_SCANCODE_F24:
                    return Key.F24;

                case SDL_Scancode.SDL_SCANCODE_MENU:
                case SDL_Scancode.SDL_SCANCODE_APPLICATION:
                    return Key.Menu;

                case SDL_Scancode.SDL_SCANCODE_STOP:
                    return Key.Stop;

                case SDL_Scancode.SDL_SCANCODE_MUTE:
                    return Key.Mute;

                case SDL_Scancode.SDL_SCANCODE_VOLUMEUP:
                    return Key.VolumeUp;

                case SDL_Scancode.SDL_SCANCODE_VOLUMEDOWN:
                    return Key.VolumeDown;

                case SDL_Scancode.SDL_SCANCODE_CLEAR:
                    return Key.Clear;

                case SDL_Scancode.SDL_SCANCODE_DECIMALSEPARATOR:
                    return Key.KeypadDecimal;

                case SDL_Scancode.SDL_SCANCODE_LCTRL:
                    return Key.ControlLeft;

                case SDL_Scancode.SDL_SCANCODE_LSHIFT:
                    return Key.ShiftLeft;

                case SDL_Scancode.SDL_SCANCODE_LALT:
                    return Key.AltLeft;

                case SDL_Scancode.SDL_SCANCODE_LGUI:
                    return Key.WinLeft;

                case SDL_Scancode.SDL_SCANCODE_RCTRL:
                    return Key.ControlRight;

                case SDL_Scancode.SDL_SCANCODE_RSHIFT:
                    return Key.ShiftRight;

                case SDL_Scancode.SDL_SCANCODE_RALT:
                    return Key.AltRight;

                case SDL_Scancode.SDL_SCANCODE_RGUI:
                    return Key.WinRight;

                case SDL_Scancode.SDL_SCANCODE_MEDIA_NEXT_TRACK:
                    return Key.TrackNext;

                case SDL_Scancode.SDL_SCANCODE_MEDIA_PREVIOUS_TRACK:
                    return Key.TrackPrevious;

                case SDL_Scancode.SDL_SCANCODE_MEDIA_STOP:
                    return Key.Stop;

                case SDL_Scancode.SDL_SCANCODE_MEDIA_PLAY_PAUSE:
                    return Key.PlayPause;

                case SDL_Scancode.SDL_SCANCODE_SLEEP:
                    return Key.Sleep;

                case SDL_Scancode.SDL_SCANCODE_AC_BACK:
                    return Key.Escape;
            }
        }

        /// <summary>
        /// Returns the corresponding <see cref="SDL_Scancode"/> for a given <see cref="InputKey"/>.
        /// </summary>
        /// <param name="inputKey">
        /// Should be a keyboard key.
        /// </param>
        /// <returns>
        /// The corresponding <see cref="SDL_Scancode"/> if the <see cref="InputKey"/> is valid.
        /// <see cref="SDL_Scancode.SDL_SCANCODE_UNKNOWN"/> otherwise.
        /// </returns>
        public static SDL_Scancode ToScancode(this InputKey inputKey)
        {
            switch (inputKey)
            {
                default:
                case InputKey.Shift:
                case InputKey.Control:
                case InputKey.Alt:
                case InputKey.Super:
                case InputKey.F25:
                case InputKey.F26:
                case InputKey.F27:
                case InputKey.F28:
                case InputKey.F29:
                case InputKey.F30:
                case InputKey.F31:
                case InputKey.F32:
                case InputKey.F33:
                case InputKey.F34:
                case InputKey.F35:
                case InputKey.Clear:
                    return SDL_Scancode.SDL_SCANCODE_UNKNOWN;

                case InputKey.Menu:
                    return SDL_Scancode.SDL_SCANCODE_MENU;

                case InputKey.F1:
                    return SDL_Scancode.SDL_SCANCODE_F1;

                case InputKey.F2:
                    return SDL_Scancode.SDL_SCANCODE_F2;

                case InputKey.F3:
                    return SDL_Scancode.SDL_SCANCODE_F3;

                case InputKey.F4:
                    return SDL_Scancode.SDL_SCANCODE_F4;

                case InputKey.F5:
                    return SDL_Scancode.SDL_SCANCODE_F5;

                case InputKey.F6:
                    return SDL_Scancode.SDL_SCANCODE_F6;

                case InputKey.F7:
                    return SDL_Scancode.SDL_SCANCODE_F7;

                case InputKey.F8:
                    return SDL_Scancode.SDL_SCANCODE_F8;

                case InputKey.F9:
                    return SDL_Scancode.SDL_SCANCODE_F9;

                case InputKey.F10:
                    return SDL_Scancode.SDL_SCANCODE_F10;

                case InputKey.F11:
                    return SDL_Scancode.SDL_SCANCODE_F11;

                case InputKey.F12:
                    return SDL_Scancode.SDL_SCANCODE_F12;

                case InputKey.F13:
                    return SDL_Scancode.SDL_SCANCODE_F13;

                case InputKey.F14:
                    return SDL_Scancode.SDL_SCANCODE_F14;

                case InputKey.F15:
                    return SDL_Scancode.SDL_SCANCODE_F15;

                case InputKey.F16:
                    return SDL_Scancode.SDL_SCANCODE_F16;

                case InputKey.F17:
                    return SDL_Scancode.SDL_SCANCODE_F17;

                case InputKey.F18:
                    return SDL_Scancode.SDL_SCANCODE_F18;

                case InputKey.F19:
                    return SDL_Scancode.SDL_SCANCODE_F19;

                case InputKey.F20:
                    return SDL_Scancode.SDL_SCANCODE_F20;

                case InputKey.F21:
                    return SDL_Scancode.SDL_SCANCODE_F21;

                case InputKey.F22:
                    return SDL_Scancode.SDL_SCANCODE_F22;

                case InputKey.F23:
                    return SDL_Scancode.SDL_SCANCODE_F23;

                case InputKey.F24:
                    return SDL_Scancode.SDL_SCANCODE_F24;

                case InputKey.Up:
                    return SDL_Scancode.SDL_SCANCODE_UP;

                case InputKey.Down:
                    return SDL_Scancode.SDL_SCANCODE_DOWN;

                case InputKey.Left:
                    return SDL_Scancode.SDL_SCANCODE_LEFT;

                case InputKey.Right:
                    return SDL_Scancode.SDL_SCANCODE_RIGHT;

                case InputKey.Enter:
                    return SDL_Scancode.SDL_SCANCODE_RETURN;

                case InputKey.Escape:
                    return SDL_Scancode.SDL_SCANCODE_ESCAPE;

                case InputKey.Space:
                    return SDL_Scancode.SDL_SCANCODE_SPACE;

                case InputKey.Tab:
                    return SDL_Scancode.SDL_SCANCODE_TAB;

                case InputKey.BackSpace:
                    return SDL_Scancode.SDL_SCANCODE_BACKSPACE;

                case InputKey.Insert:
                    return SDL_Scancode.SDL_SCANCODE_INSERT;

                case InputKey.Delete:
                    return SDL_Scancode.SDL_SCANCODE_DELETE;

                case InputKey.PageUp:
                    return SDL_Scancode.SDL_SCANCODE_PAGEUP;

                case InputKey.PageDown:
                    return SDL_Scancode.SDL_SCANCODE_PAGEDOWN;

                case InputKey.Home:
                    return SDL_Scancode.SDL_SCANCODE_HOME;

                case InputKey.End:
                    return SDL_Scancode.SDL_SCANCODE_END;

                case InputKey.CapsLock:
                    return SDL_Scancode.SDL_SCANCODE_CAPSLOCK;

                case InputKey.ScrollLock:
                    return SDL_Scancode.SDL_SCANCODE_SCROLLLOCK;

                case InputKey.PrintScreen:
                    return SDL_Scancode.SDL_SCANCODE_PRINTSCREEN;

                case InputKey.Pause:
                    return SDL_Scancode.SDL_SCANCODE_PAUSE;

                case InputKey.NumLock:
                    return SDL_Scancode.SDL_SCANCODE_NUMLOCKCLEAR;

                case InputKey.Sleep:
                    return SDL_Scancode.SDL_SCANCODE_SLEEP;

                case InputKey.Keypad0:
                    return SDL_Scancode.SDL_SCANCODE_KP_0;

                case InputKey.Keypad1:
                    return SDL_Scancode.SDL_SCANCODE_KP_1;

                case InputKey.Keypad2:
                    return SDL_Scancode.SDL_SCANCODE_KP_2;

                case InputKey.Keypad3:
                    return SDL_Scancode.SDL_SCANCODE_KP_3;

                case InputKey.Keypad4:
                    return SDL_Scancode.SDL_SCANCODE_KP_4;

                case InputKey.Keypad5:
                    return SDL_Scancode.SDL_SCANCODE_KP_5;

                case InputKey.Keypad6:
                    return SDL_Scancode.SDL_SCANCODE_KP_6;

                case InputKey.Keypad7:
                    return SDL_Scancode.SDL_SCANCODE_KP_7;

                case InputKey.Keypad8:
                    return SDL_Scancode.SDL_SCANCODE_KP_8;

                case InputKey.Keypad9:
                    return SDL_Scancode.SDL_SCANCODE_KP_9;

                case InputKey.KeypadDivide:
                    return SDL_Scancode.SDL_SCANCODE_KP_DIVIDE;

                case InputKey.KeypadMultiply:
                    return SDL_Scancode.SDL_SCANCODE_KP_MULTIPLY;

                case InputKey.KeypadMinus:
                    return SDL_Scancode.SDL_SCANCODE_KP_MINUS;

                case InputKey.KeypadPlus:
                    return SDL_Scancode.SDL_SCANCODE_KP_PLUS;

                case InputKey.KeypadPeriod:
                    return SDL_Scancode.SDL_SCANCODE_KP_PERIOD;

                case InputKey.KeypadEnter:
                    return SDL_Scancode.SDL_SCANCODE_KP_ENTER;

                case InputKey.A:
                    return SDL_Scancode.SDL_SCANCODE_A;

                case InputKey.B:
                    return SDL_Scancode.SDL_SCANCODE_B;

                case InputKey.C:
                    return SDL_Scancode.SDL_SCANCODE_C;

                case InputKey.D:
                    return SDL_Scancode.SDL_SCANCODE_D;

                case InputKey.E:
                    return SDL_Scancode.SDL_SCANCODE_E;

                case InputKey.F:
                    return SDL_Scancode.SDL_SCANCODE_F;

                case InputKey.G:
                    return SDL_Scancode.SDL_SCANCODE_G;

                case InputKey.H:
                    return SDL_Scancode.SDL_SCANCODE_H;

                case InputKey.I:
                    return SDL_Scancode.SDL_SCANCODE_I;

                case InputKey.J:
                    return SDL_Scancode.SDL_SCANCODE_J;

                case InputKey.K:
                    return SDL_Scancode.SDL_SCANCODE_K;

                case InputKey.L:
                    return SDL_Scancode.SDL_SCANCODE_L;

                case InputKey.M:
                    return SDL_Scancode.SDL_SCANCODE_M;

                case InputKey.N:
                    return SDL_Scancode.SDL_SCANCODE_N;

                case InputKey.O:
                    return SDL_Scancode.SDL_SCANCODE_O;

                case InputKey.P:
                    return SDL_Scancode.SDL_SCANCODE_P;

                case InputKey.Q:
                    return SDL_Scancode.SDL_SCANCODE_Q;

                case InputKey.R:
                    return SDL_Scancode.SDL_SCANCODE_R;

                case InputKey.S:
                    return SDL_Scancode.SDL_SCANCODE_S;

                case InputKey.T:
                    return SDL_Scancode.SDL_SCANCODE_T;

                case InputKey.U:
                    return SDL_Scancode.SDL_SCANCODE_U;

                case InputKey.V:
                    return SDL_Scancode.SDL_SCANCODE_V;

                case InputKey.W:
                    return SDL_Scancode.SDL_SCANCODE_W;

                case InputKey.X:
                    return SDL_Scancode.SDL_SCANCODE_X;

                case InputKey.Y:
                    return SDL_Scancode.SDL_SCANCODE_Y;

                case InputKey.Z:
                    return SDL_Scancode.SDL_SCANCODE_Z;

                case InputKey.Number0:
                    return SDL_Scancode.SDL_SCANCODE_0;

                case InputKey.Number1:
                    return SDL_Scancode.SDL_SCANCODE_1;

                case InputKey.Number2:
                    return SDL_Scancode.SDL_SCANCODE_2;

                case InputKey.Number3:
                    return SDL_Scancode.SDL_SCANCODE_3;

                case InputKey.Number4:
                    return SDL_Scancode.SDL_SCANCODE_4;

                case InputKey.Number5:
                    return SDL_Scancode.SDL_SCANCODE_5;

                case InputKey.Number6:
                    return SDL_Scancode.SDL_SCANCODE_6;

                case InputKey.Number7:
                    return SDL_Scancode.SDL_SCANCODE_7;

                case InputKey.Number8:
                    return SDL_Scancode.SDL_SCANCODE_8;

                case InputKey.Number9:
                    return SDL_Scancode.SDL_SCANCODE_9;

                case InputKey.Grave:
                    return SDL_Scancode.SDL_SCANCODE_GRAVE;

                case InputKey.Minus:
                    return SDL_Scancode.SDL_SCANCODE_MINUS;

                case InputKey.Plus:
                    return SDL_Scancode.SDL_SCANCODE_EQUALS;

                case InputKey.BracketLeft:
                    return SDL_Scancode.SDL_SCANCODE_LEFTBRACKET;

                case InputKey.BracketRight:
                    return SDL_Scancode.SDL_SCANCODE_RIGHTBRACKET;

                case InputKey.Semicolon:
                    return SDL_Scancode.SDL_SCANCODE_SEMICOLON;

                case InputKey.Quote:
                    return SDL_Scancode.SDL_SCANCODE_APOSTROPHE;

                case InputKey.Comma:
                    return SDL_Scancode.SDL_SCANCODE_COMMA;

                case InputKey.Period:
                    return SDL_Scancode.SDL_SCANCODE_PERIOD;

                case InputKey.Slash:
                    return SDL_Scancode.SDL_SCANCODE_SLASH;

                case InputKey.BackSlash:
                    return SDL_Scancode.SDL_SCANCODE_BACKSLASH;

                case InputKey.NonUSBackSlash:
                    return SDL_Scancode.SDL_SCANCODE_NONUSBACKSLASH;

                case InputKey.Mute:
                    return SDL_Scancode.SDL_SCANCODE_MUTE;

                case InputKey.PlayPause:
                    return SDL_Scancode.SDL_SCANCODE_MEDIA_PLAY_PAUSE;

                case InputKey.Stop:
                    return SDL_Scancode.SDL_SCANCODE_MEDIA_STOP;

                case InputKey.VolumeUp:
                    return SDL_Scancode.SDL_SCANCODE_VOLUMEUP;

                case InputKey.VolumeDown:
                    return SDL_Scancode.SDL_SCANCODE_VOLUMEDOWN;

                case InputKey.TrackPrevious:
                    return SDL_Scancode.SDL_SCANCODE_MEDIA_PREVIOUS_TRACK;

                case InputKey.TrackNext:
                    return SDL_Scancode.SDL_SCANCODE_MEDIA_NEXT_TRACK;

                case InputKey.LShift:
                    return SDL_Scancode.SDL_SCANCODE_LSHIFT;

                case InputKey.RShift:
                    return SDL_Scancode.SDL_SCANCODE_RSHIFT;

                case InputKey.LControl:
                    return SDL_Scancode.SDL_SCANCODE_LCTRL;

                case InputKey.RControl:
                    return SDL_Scancode.SDL_SCANCODE_RCTRL;

                case InputKey.LAlt:
                    return SDL_Scancode.SDL_SCANCODE_LALT;

                case InputKey.RAlt:
                    return SDL_Scancode.SDL_SCANCODE_RALT;

                case InputKey.LSuper:
                    return SDL_Scancode.SDL_SCANCODE_LGUI;

                case InputKey.RSuper:
                    return SDL_Scancode.SDL_SCANCODE_RGUI;
            }
        }

        public static WindowState ToWindowState(this SDL_WindowFlags windowFlags)
        {
            if (windowFlags.HasFlag(SDL_WindowFlags.SDL_WINDOW_BORDERLESS))
                return WindowState.FullscreenBorderless;

            if (windowFlags.HasFlag(SDL_WindowFlags.SDL_WINDOW_MINIMIZED))
                return WindowState.Minimised;

            if (windowFlags.HasFlag(SDL_WindowFlags.SDL_WINDOW_FULLSCREEN))
                return WindowState.Fullscreen;

            if (windowFlags.HasFlag(SDL_WindowFlags.SDL_WINDOW_MAXIMIZED))
                return WindowState.Maximised;

            return WindowState.Normal;
        }

        public static SDL_WindowFlags ToFlags(this WindowState state)
        {
            switch (state)
            {
                case WindowState.Normal:
                    return 0;

                case WindowState.Fullscreen:
                    return SDL_WindowFlags.SDL_WINDOW_FULLSCREEN;

                case WindowState.Maximised:
                    return SDL_WindowFlags.SDL_WINDOW_MAXIMIZED;

                case WindowState.Minimised:
                    return SDL_WindowFlags.SDL_WINDOW_MINIMIZED;

                case WindowState.FullscreenBorderless:
                    return SDL_WindowFlags.SDL_WINDOW_BORDERLESS;
            }

            return 0;
        }

        public static SDL_WindowFlags ToFlags(this GraphicsSurfaceType surfaceType)
        {
            switch (surfaceType)
            {
                case GraphicsSurfaceType.OpenGL:
                    return SDL_WindowFlags.SDL_WINDOW_OPENGL;

                case GraphicsSurfaceType.Vulkan when !RuntimeInfo.IsApple:
                    return SDL_WindowFlags.SDL_WINDOW_VULKAN;

                case GraphicsSurfaceType.Metal:
                case GraphicsSurfaceType.Vulkan when RuntimeInfo.IsApple:
                    return SDL_WindowFlags.SDL_WINDOW_METAL;
            }

            return 0;
        }

        public static JoystickAxisSource ToJoystickAxisSource(this SDL_GamepadAxis axis)
        {
            switch (axis)
            {
                default:
                case SDL_GamepadAxis.SDL_GAMEPAD_AXIS_INVALID:
                    return 0;

                case SDL_GamepadAxis.SDL_GAMEPAD_AXIS_LEFTX:
                    return JoystickAxisSource.GamePadLeftStickX;

                case SDL_GamepadAxis.SDL_GAMEPAD_AXIS_LEFTY:
                    return JoystickAxisSource.GamePadLeftStickY;

                case SDL_GamepadAxis.SDL_GAMEPAD_AXIS_LEFT_TRIGGER:
                    return JoystickAxisSource.GamePadLeftTrigger;

                case SDL_GamepadAxis.SDL_GAMEPAD_AXIS_RIGHTX:
                    return JoystickAxisSource.GamePadRightStickX;

                case SDL_GamepadAxis.SDL_GAMEPAD_AXIS_RIGHTY:
                    return JoystickAxisSource.GamePadRightStickY;

                case SDL_GamepadAxis.SDL_GAMEPAD_AXIS_RIGHT_TRIGGER:
                    return JoystickAxisSource.GamePadRightTrigger;
            }
        }

        public static JoystickButton ToJoystickButton(this SDL_GamepadButton button)
        {
            switch (button)
            {
                default:
                case SDL_GamepadButton.SDL_GAMEPAD_BUTTON_INVALID:
                    return 0;

                case SDL_GamepadButton.SDL_GAMEPAD_BUTTON_SOUTH:
                    return JoystickButton.GamePadA;

                case SDL_GamepadButton.SDL_GAMEPAD_BUTTON_EAST:
                    return JoystickButton.GamePadB;

                case SDL_GamepadButton.SDL_GAMEPAD_BUTTON_WEST:
                    return JoystickButton.GamePadX;

                case SDL_GamepadButton.SDL_GAMEPAD_BUTTON_NORTH:
                    return JoystickButton.GamePadY;

                case SDL_GamepadButton.SDL_GAMEPAD_BUTTON_BACK:
                    return JoystickButton.GamePadBack;

                case SDL_GamepadButton.SDL_GAMEPAD_BUTTON_GUIDE:
                    return JoystickButton.GamePadGuide;

                case SDL_GamepadButton.SDL_GAMEPAD_BUTTON_START:
                    return JoystickButton.GamePadStart;

                case SDL_GamepadButton.SDL_GAMEPAD_BUTTON_LEFT_STICK:
                    return JoystickButton.GamePadLeftStick;

                case SDL_GamepadButton.SDL_GAMEPAD_BUTTON_RIGHT_STICK:
                    return JoystickButton.GamePadRightStick;

                case SDL_GamepadButton.SDL_GAMEPAD_BUTTON_LEFT_SHOULDER:
                    return JoystickButton.GamePadLeftShoulder;

                case SDL_GamepadButton.SDL_GAMEPAD_BUTTON_RIGHT_SHOULDER:
                    return JoystickButton.GamePadRightShoulder;

                case SDL_GamepadButton.SDL_GAMEPAD_BUTTON_DPAD_UP:
                    return JoystickButton.GamePadDPadUp;

                case SDL_GamepadButton.SDL_GAMEPAD_BUTTON_DPAD_DOWN:
                    return JoystickButton.GamePadDPadDown;

                case SDL_GamepadButton.SDL_GAMEPAD_BUTTON_DPAD_LEFT:
                    return JoystickButton.GamePadDPadLeft;

                case SDL_GamepadButton.SDL_GAMEPAD_BUTTON_DPAD_RIGHT:
                    return JoystickButton.GamePadDPadRight;
            }
        }

        public static SDL_Rect ToSDLRect(this RectangleI rectangle) =>
            new SDL_Rect
            {
                x = rectangle.X,
                y = rectangle.Y,
                h = rectangle.Height,
                w = rectangle.Width,
            };

        public static unsafe DisplayMode ToDisplayMode(this SDL_DisplayMode mode, int displayIndex)
        {
            int bpp;
            uint unused;
            SDL_GetMasksForPixelFormatEnum(mode.format, &bpp, &unused, &unused, &unused, &unused);
            return new DisplayMode(SDL_GetPixelFormatName(mode.format), new Size(mode.w, mode.h), bpp, mode.refresh_rate, displayIndex);
        }

        public static string ReadableName(this SDL_LogCategory category)
        {
            switch (category)
            {
                case SDL_LogCategory.SDL_LOG_CATEGORY_APPLICATION:
                    return "application";

                case SDL_LogCategory.SDL_LOG_CATEGORY_ERROR:
                    return "error";

                case SDL_LogCategory.SDL_LOG_CATEGORY_ASSERT:
                    return "assert";

                case SDL_LogCategory.SDL_LOG_CATEGORY_SYSTEM:
                    return "system";

                case SDL_LogCategory.SDL_LOG_CATEGORY_AUDIO:
                    return "audio";

                case SDL_LogCategory.SDL_LOG_CATEGORY_VIDEO:
                    return "video";

                case SDL_LogCategory.SDL_LOG_CATEGORY_RENDER:
                    return "render";

                case SDL_LogCategory.SDL_LOG_CATEGORY_INPUT:
                    return "input";

                case SDL_LogCategory.SDL_LOG_CATEGORY_TEST:
                    return "test";

                default:
                    return "unknown";
            }
        }

        public static string ReadableName(this SDL_LogPriority priority)
        {
            switch (priority)
            {
                case SDL_LogPriority.SDL_LOG_PRIORITY_VERBOSE:
                    return "verbose";

                case SDL_LogPriority.SDL_LOG_PRIORITY_DEBUG:
                    return "debug";

                case SDL_LogPriority.SDL_LOG_PRIORITY_INFO:
                    return "info";

                case SDL_LogPriority.SDL_LOG_PRIORITY_WARN:
                    return "warn";

                case SDL_LogPriority.SDL_LOG_PRIORITY_ERROR:
                    return "error";

                case SDL_LogPriority.SDL_LOG_PRIORITY_CRITICAL:
                    return "critical";

                default:
                    return "unknown";
            }
        }

        /// <summary>
        /// Gets the readable string for this <see cref="SDL_DisplayMode"/>.
        /// </summary>
        /// <returns>
        /// <c>string</c> in the format of <c>1920x1080@60</c>.
        /// </returns>
        public static string ReadableString(this SDL_DisplayMode mode) => $"{mode.w}x{mode.h}@{mode.refresh_rate}";

        /// <summary>
        /// Gets the SDL error, and then clears it.
        /// </summary>
        public static string? GetAndClearError()
        {
            string? error = SDL_GetError();
            SDL_ClearError();
            return error;
        }

        /// <summary>
        /// Gets the <paramref name="name"/> of the touch device for this <see cref="SDL_TouchFingerEvent"/>.
        /// </summary>
        /// <remarks>
        /// On Windows, this will return <c>"touch"</c> for touchscreen events or <c>"pen"</c> for pen/tablet events.
        /// </remarks>
        public static bool TryGetTouchName(this SDL_TouchFingerEvent e, [NotNullWhen(true)] out string? name)
        {
            name = SDL_GetTouchDeviceName(e.touchID);
            return name != null;
        }
    }
}<|MERGE_RESOLUTION|>--- conflicted
+++ resolved
@@ -18,11 +18,7 @@
         {
             // Apple devices don't have the notion of NumLock (they have a Clear key instead).
             // treat them as if they always have NumLock on (the numpad always performs its primary actions).
-<<<<<<< HEAD
-            bool numLockOn = sdlKeyboardEvent.mod.HasFlagFast(SDL_Keymod.SDL_KMOD_NUM) || RuntimeInfo.IsApple;
-=======
-            bool numLockOn = sdlKeysym.mod.HasFlag(SDL_Keymod.SDL_KMOD_NUM) || RuntimeInfo.IsApple;
->>>>>>> 45cd7c7c
+            bool numLockOn = sdlKeyboardEvent.mod.HasFlag(SDL_Keymod.SDL_KMOD_NUM) || RuntimeInfo.IsApple;
 
             switch (sdlKeyboardEvent.scancode)
             {
