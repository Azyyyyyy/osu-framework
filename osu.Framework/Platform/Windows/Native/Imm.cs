--- conflicted
+++ resolved
@@ -28,93 +28,6 @@
         }
 
         /// <summary>
-        /// Provides an IMC (Input Method Context) allowing interaction with the IMM (Input Method Manager).
-        /// </summary>
-        internal class InputContext : IDisposable
-        {
-            /// <summary>
-            /// The IMM handle, used as the <c>hImc</c> param of native functions.
-            /// </summary>
-            private readonly InputContextHandle handle;
-
-            private readonly CompositionString lParam;
-
-            public InputContext(IntPtr hWnd, long lParam = 0)
-            {
-                handle = new InputContextHandle(hWnd);
-                this.lParam = (CompositionString)lParam;
-            }
-
-            /// <summary>
-            /// Gets the current composition text and selection.
-            /// </summary>
-            public bool TryGetImeComposition(out string compositionText, out int start, out int length)
-            {
-                if (handleInvalidOrClosed())
-                {
-                    start = 0;
-                    length = 0;
-                    compositionText = null;
-                    return false;
-                }
-
-                if (!tryGetCompositionText(CompositionString.GCS_COMPSTR, out compositionText))
-                {
-                    start = 0;
-                    length = 0;
-                    return false;
-                }
-
-                if (tryGetCompositionTargetRange(out int targetStart, out int targetEnd))
-                {
-                    start = targetStart;
-                    length = targetEnd - targetStart;
-                    return true;
-                }
-
-                // couldn't get selection length, so default to 0
-                length = 0;
-
-                if (tryGetCompositionSize(CompositionString.GCS_CURSORPOS, out int cursorPosition))
-                {
-                    start = cursorPosition;
-                    return true;
-                }
-
-                // couldn't get selection start, so default to end of string.
-                start = compositionText.Length;
-                return true;
-            }
-
-            /// <summary>
-            /// Gets the current result text.
-            /// </summary>
-            public bool TryGetImeResult(out string resultText)
-            {
-                if (handleInvalidOrClosed())
-                {
-                    resultText = null;
-                    return false;
-                }
-
-                return tryGetCompositionText(CompositionString.GCS_RESULTSTR, out resultText);
-            }
-
-            /// <summary>
-            /// Cancels the currently active IME composition (if any).
-            /// </summary>
-            /// <remarks>
-            /// Resets the internal composition string and hides the candidate window.
-            /// </remarks>
-            public void CancelComposition()
-            {
-                if (handleInvalidOrClosed()) return;
-
-                ImmNotifyIME(handle, NotificationCode.NI_COMPOSITIONSTR, (uint)CompositionStringAction.CPS_CANCEL, 0);
-            }
-
-<<<<<<< HEAD
-        /// <summary>
         /// Sets whether IME is allowed.
         /// </summary>
         /// <remarks>
@@ -127,10 +40,91 @@
         }
 
         /// <summary>
-        /// Returns true if <paramref name="lParam"/> has the specified <paramref name="flag"/>.
-        /// </summary>
-        private static bool hasFlag(this long lParam, CompositionString flag) => (lParam & (long)flag) != 0;
-=======
+        /// Provides an IMC (Input Method Context) allowing interaction with the IMM (Input Method Manager).
+        /// </summary>
+        internal class InputContext : IDisposable
+        {
+            /// <summary>
+            /// The IMM handle, used as the <c>hImc</c> param of native functions.
+            /// </summary>
+            private readonly InputContextHandle handle;
+
+            private readonly CompositionString lParam;
+
+            public InputContext(IntPtr hWnd, long lParam = 0)
+            {
+                handle = new InputContextHandle(hWnd);
+                this.lParam = (CompositionString)lParam;
+            }
+
+            /// <summary>
+            /// Gets the current composition text and selection.
+            /// </summary>
+            public bool TryGetImeComposition(out string compositionText, out int start, out int length)
+            {
+                if (handleInvalidOrClosed())
+                {
+                    start = 0;
+                    length = 0;
+                    compositionText = null;
+                    return false;
+                }
+
+                if (!tryGetCompositionText(CompositionString.GCS_COMPSTR, out compositionText))
+                {
+                    start = 0;
+                    length = 0;
+                    return false;
+                }
+
+                if (tryGetCompositionTargetRange(out int targetStart, out int targetEnd))
+                {
+                    start = targetStart;
+                    length = targetEnd - targetStart;
+                    return true;
+                }
+
+                // couldn't get selection length, so default to 0
+                length = 0;
+
+                if (tryGetCompositionSize(CompositionString.GCS_CURSORPOS, out int cursorPosition))
+                {
+                    start = cursorPosition;
+                    return true;
+                }
+
+                // couldn't get selection start, so default to end of string.
+                start = compositionText.Length;
+                return true;
+            }
+
+            /// <summary>
+            /// Gets the current result text.
+            /// </summary>
+            public bool TryGetImeResult(out string resultText)
+            {
+                if (handleInvalidOrClosed())
+                {
+                    resultText = null;
+                    return false;
+                }
+
+                return tryGetCompositionText(CompositionString.GCS_RESULTSTR, out resultText);
+            }
+
+            /// <summary>
+            /// Cancels the currently active IME composition (if any).
+            /// </summary>
+            /// <remarks>
+            /// Resets the internal composition string and hides the candidate window.
+            /// </remarks>
+            public void CancelComposition()
+            {
+                if (handleInvalidOrClosed()) return;
+
+                ImmNotifyIME(handle, NotificationCode.NI_COMPOSITIONSTR, (uint)CompositionStringAction.CPS_CANCEL, 0);
+            }
+
             /// <summary>
             /// Get the <paramref name="size"/> of the corresponding <paramref name="compositionString"/> from the IMM.
             /// </summary>
@@ -144,7 +138,6 @@
             private bool tryGetCompositionSize(CompositionString compositionString, out int size)
             {
                 size = -1;
->>>>>>> a5c39679
 
                 if (!lParam.HasFlagFast(compositionString))
                     return false;
@@ -295,17 +288,11 @@
 
         [DllImport("imm32.dll", CharSet = CharSet.Unicode)]
         [return: MarshalAs(UnmanagedType.Bool)]
-<<<<<<< HEAD
-        private static extern bool ImmNotifyIME(IntPtr hImc, NotificationCode dwAction, uint dwIndex, uint dwValue);
+        private static extern bool ImmNotifyIME(InputContextHandle hImc, NotificationCode dwAction, uint dwIndex, uint dwValue);
 
         [DllImport("imm32.dll")]
         [return: MarshalAs(UnmanagedType.Bool)]
         private static extern bool ImmAssociateContextEx(IntPtr hWnd, IntPtr hImc, AssociationFlags dwFlags);
-
-        // ReSharper disable IdentifierTypo
-=======
-        private static extern bool ImmNotifyIME(InputContextHandle hImc, NotificationCode dwAction, uint dwIndex, uint dwValue);
->>>>>>> a5c39679
 
         // window messages
         internal const int WM_IME_STARTCOMPOSITION = 0x010D;
