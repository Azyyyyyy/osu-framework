// Copyright (c) ppy Pty Ltd <contact@ppy.sh>. Licensed under the MIT Licence.
// See the LICENCE file in the repository root for full licence text.

using System;
using System.Collections.Generic;
using System.IO;
using System.Linq;
using System.Threading.Tasks;
using osu.Framework.Graphics.Textures;
using osu.Framework.Logging;
using osu.Framework.Text;
using SharpFNT;
using SixLabors.ImageSharp;
using SixLabors.ImageSharp.Advanced;
using SixLabors.ImageSharp.PixelFormats;

namespace osu.Framework.IO.Stores
{
    /// <summary>
    /// A basic glyph store that will load font sprite sheets every character retrieval.
    /// </summary>
    public class GlyphStore : IResourceStore<TextureUpload>, IGlyphStore
    {
        protected readonly string AssetName;

        protected readonly IResourceStore<TextureUpload> TextureLoader;

        public readonly string FontName;

        protected readonly ResourceStore<byte[]> Store;

        protected BitmapFont Font => completionSource.Task.Result;

        private readonly TaskCompletionSource<BitmapFont> completionSource = new TaskCompletionSource<BitmapFont>();

        /// <summary>
        /// Create a new glyph store.
        /// </summary>
        /// <param name="store">The store to provide font resources.</param>
        /// <param name="assetName">The base name of thße font.</param>
        /// <param name="textureLoader">An optional platform-specific store for loading textures. Should load for the store provided in <param ref="param"/>.</param>
        public GlyphStore(ResourceStore<byte[]> store, string assetName = null, IResourceStore<TextureUpload> textureLoader = null)
        {
            Store = new ResourceStore<byte[]>(store);

            Store.AddExtension("fnt");
            Store.AddExtension("bin");

            AssetName = assetName;
            TextureLoader = textureLoader;

            FontName = assetName?.Split('/').Last();
        }

        private Task fontLoadTask;

        public Task LoadFontAsync() => fontLoadTask ??= Task.Factory.StartNew(() =>
        {
            try
            {
                BitmapFont font;
                using (var s = Store.GetStream($@"{AssetName}"))
                    font = BitmapFont.FromStream(s, FormatHint.Binary, false);

                completionSource.SetResult(font);
            }
            catch (Exception ex)
            {
                Logger.Error(ex, $"Couldn't load font asset from {AssetName}.");
                completionSource.SetResult(null);
                throw;
            }
        }, TaskCreationOptions.PreferFairness);

        public bool HasGlyph(char c) => Font.Characters.ContainsKey(c);

        public int GetBaseHeight() => Font.Common.Base;

        public int? GetBaseHeight(string name)
        {
            if (name != FontName)
                return null;

            return Font.Common.Base;
        }

<<<<<<< HEAD
        protected virtual TextureUpload GetPageImageForCharacter(Character character)
        {
            if (TextureLoader != null)
                return TextureLoader.Get(GetFilenameForPage(character.Page));

            using (var stream = Store.GetStream(GetFilenameForPage(character.Page)))
                return new TextureUpload(stream);
=======
        protected virtual Image<Rgba32> GetPageImage(int page)
        {
            using (var stream = Store.GetStream(GetFilenameForPage(page)))
                return TextureUpload.LoadFromStream<Rgba32>(stream);
>>>>>>> 639cdc44
        }

        protected string GetFilenameForPage(int page)
            => $@"{AssetName}_{page.ToString().PadLeft((Font.Pages.Count - 1).ToString().Length, '0')}.png";

        public CharacterGlyph Get(char character)
        {
            var bmCharacter = Font.GetCharacter(character);
            return new CharacterGlyph(character, bmCharacter.XOffset, bmCharacter.YOffset, bmCharacter.XAdvance, this);
        }

        public int GetKerning(char left, char right) => Font.GetKerningAmount(left, right);

        Task<CharacterGlyph> IResourceStore<CharacterGlyph>.GetAsync(string name) => Task.Run(() => ((IGlyphStore)this).Get(name[0]));

        CharacterGlyph IResourceStore<CharacterGlyph>.Get(string name) => Get(name[0]);

        public TextureUpload Get(string name)
        {
            if (name.Length > 1 && !name.StartsWith($@"{FontName}/", StringComparison.Ordinal))
                return null;

            if (!Font.Characters.TryGetValue(name.Last(), out Character c))
                return null;

            return LoadCharacter(c);
        }

        public virtual async Task<TextureUpload> GetAsync(string name)
        {
            if (name.Length > 1 && !name.StartsWith($@"{FontName}/", StringComparison.Ordinal))
                return null;

            if (!(await completionSource.Task).Characters.TryGetValue(name.Last(), out Character c))
                return null;

            return LoadCharacter(c);
        }

        protected int LoadedGlyphCount;

        protected virtual TextureUpload LoadCharacter(Character character)
        {
            var page = GetPageImage(character.Page);
            LoadedGlyphCount++;

            var image = new Image<Rgba32>(SixLabors.ImageSharp.Configuration.Default, character.Width, character.Height, new Rgba32(255, 255, 255, 0));

            var dest = image.GetPixelSpan();
            var source = page.Data;

            // the spritesheet may have unused pixels trimmed
            int readableHeight = Math.Min(character.Height, page.Height - character.Y);
            int readableWidth = Math.Min(character.Width, page.Width - character.X);

            for (int y = 0; y < readableHeight; y++)
            {
                int readOffset = (character.Y + y) * page.Width + character.X;
                int writeOffset = y * character.Width;

                for (int x = 0; x < readableWidth; x++)
                    dest[writeOffset + x] = source[readOffset + x];
            }

            return new TextureUpload(image);
        }

        public Stream GetStream(string name) => throw new NotSupportedException();

        public IEnumerable<string> GetAvailableResources() => Font.Characters.Keys.Select(k => $"{FontName}/{(char)k}");

        #region IDisposable Support

        private bool isDisposed;

        protected virtual void Dispose(bool disposing)
        {
            if (!isDisposed)
            {
                isDisposed = true;
            }
        }

        ~GlyphStore()
        {
            Dispose(false);
        }

        public void Dispose()
        {
            Dispose(true);
            GC.SuppressFinalize(this);
        }

        #endregion
    }
}<|MERGE_RESOLUTION|>--- conflicted
+++ resolved
@@ -84,20 +84,13 @@
             return Font.Common.Base;
         }
 
-<<<<<<< HEAD
-        protected virtual TextureUpload GetPageImageForCharacter(Character character)
+        protected virtual TextureUpload GetPageImage(int page)
         {
             if (TextureLoader != null)
-                return TextureLoader.Get(GetFilenameForPage(character.Page));
+                return TextureLoader.Get(GetFilenameForPage(page));
 
-            using (var stream = Store.GetStream(GetFilenameForPage(character.Page)))
+            using (var stream = Store.GetStream(GetFilenameForPage(page)))
                 return new TextureUpload(stream);
-=======
-        protected virtual Image<Rgba32> GetPageImage(int page)
-        {
-            using (var stream = Store.GetStream(GetFilenameForPage(page)))
-                return TextureUpload.LoadFromStream<Rgba32>(stream);
->>>>>>> 639cdc44
         }
 
         protected string GetFilenameForPage(int page)
